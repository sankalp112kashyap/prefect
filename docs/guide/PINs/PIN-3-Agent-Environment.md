--- conflicted
+++ resolved
@@ -18,21 +18,12 @@
 **Environments**:
 Environments in the Prefect core library are serializable objects that describe how to run a flow. They serve as a way of describing how a specific flow should be stored, shared, and executed.
 
-<<<<<<< HEAD
-__Agents__:
+**Agents**:
 The current status of open source Prefect _agents_ revolves around small running processes that retrieve flow runs and then determine how to execute them based on the environment metadata information found in the flow itself.
-=======
-**Agents**:
-The current status of open source Prefect _agents_ revolves around small running processes which retrieve flow runs and then determine how to execute them based on the environment metadata information found in the flow itself.
->>>>>>> b41d1758
 
 ---
 
-<<<<<<< HEAD
-Currently the main supporting agent of the hybrid execution model is a small go application that runs as a minimal agent on the user's cluster of choice. Right now it only supports Kubernetes and is dubbed the k8s-agent. The agent is responsible for the following process:
-=======
-Currently the main supporting agent of the execution model is a small go application that runs as a minimal agent on the user's cluster of choice. Right now it only supports kubernetes and is dubbed the k8s-agent. The agent is responsible for the following process:
->>>>>>> b41d1758
+Currently the main supporting agent of the execution model is a small go application that runs as a minimal agent on the user's cluster of choice. Right now it only supports Kubernetes and is dubbed the k8s-agent. The agent is responsible for the following process:
 
 1. Grab any flow runs that are ready to be executed
 2. Spin up infrastructure to support those flow runs
@@ -59,19 +50,11 @@
 **Prefect Docker image**:
 The Prefect docker image will be a small Python image with Prefect installed. Upon run time the image will take in arguments such as the flow run id, runner auth token, and the serialized environment. Will only ever act as an intermediary container for running environments.
 
-<<<<<<< HEAD
-__Platform agent__:
+**Platform agent**:
 The platform agent will be a tiny deployment process that will look for flow runs to be executed and will act as a sort of simple [TTL controller](https://kubernetes.io/docs/concepts/workloads/controllers/ttlafterfinished/) for processes.
-
-__Environment metadata__:
-The environment metadata contains information about the environment itself that was present on the flow that acts as a serializable set of instructions on how to recreate the environment.
-=======
-**Platform agent**:
-The platform agent will be a tiny deployment process which will look for flow runs to be executed and will act as a sort of simple [TTL controller](https://kubernetes.io/docs/concepts/workloads/controllers/ttlafterfinished/) for processes.
 
 **Environment metadata**:
 The environment metadata contains information about the environment itself that was present on the flow which acts as a serializable set of instructions on how to recreate the environment.
->>>>>>> b41d1758
 
 ---
 
@@ -81,11 +64,7 @@
 
 Environments will now be responsible for creating their own infrastructure dependencies and running their flows. They will take on a more generalized format for execution and will need to inherit `setup` and `execute` functions. When an environment's `run` function is called from the Prefect container it will first run that environment's `setup` function that is responsible for handling the creation of all infrastructure dependencies. Then it will call the `execute` function that is actually where the flow is run against the environment's infrastructure requirements. Now you may be thinking, where is the `post_execute` function? Environments will not be responsible for any post processing that may occur for that environment. This is due to the fact that an environment is never guaranteed to reach the post-processing step inside the environment itself and in an effort to make this as clean and robust as possible, nothing will be responsible for long running connections between components of an execution (i.e. the Prefect image will not _wait_ for the `execute` function to finish and then run a `post_execute` function). The post processing step (resource management in the form of cleanup/tear down/deletion) of any infrastructure created during the `setup` function will be handled by the agent.
 
-<<<<<<< HEAD
-The agent, while looking for new flow runs that need to be executed, will also work as a TTL controller that is responsible for removing finished [jobs](https://kubernetes.io/docs/concepts/workloads/controllers/jobs-run-to-completion/) on the cluster. There are two definite times when jobs will be used: creating the Prefect container that runs the environment and the running of the flow itself. It will be a hard requirement at an agent-environment level in this Kubernetes scenario that any time a flow is run it will be as a job and __not__ a long-running `exec` call because that can lead to unexpected resource limit issues. The running of a flow will always occur separate from any infrastructure that was created during the `setup`. Since the Prefect container will be a job then it will enter a finished state after it calls the environment's `execute` function. It will then be cleaned up by the agent because it is a job in the finished state. The `execute` function will _at the least_ create a Kubernetes job that runs the flow in a container of choice. As an example a _LocalOnKubernetesEnvironment_ will be responsible for a process that creates a job that runs the flow in a Prefect container (or depending on how it is implemented, could just run in the base Prefect container that runs the environment) or a _DaskOnKubernetesEnvironment_ will create a job that runs the flow on a `setup` created Dask cluster. Once that job enters a finished state, that job and all resources associated with that run will be safely deleted from the cluster. Resource management will be partitioned based on labels in the spec.
-=======
-The agent, while looking for new flow runs that need to be executed, will also work as a TTL controller that is responsible for removing finished [jobs](https://kubernetes.io/docs/concepts/workloads/controllers/jobs-run-to-completion/) on the cluster. There are two definite times when jobs will be used: creating the Prefect container which runs the environment and the running of the flow itself. It will be a hard requirement at an agent-environment level in this Kubernetes scenario that any time a flow is run it will be as a job and **not** a long-running `exec` call because that can lead to unexpected resource limit issues. The running of a flow will always occur separate from any infrastructure that was created during the `setup`. Since the Prefect container will be a job then it will enter a finished state after it calls the environment's `execute` function. It will then be cleaned up by the agent because it is a job in the finished state. The `execute` function will _at the least_ create a Kubernetes job that runs the flow in a container of choice. As an example a _LocalOnKubernetesEnvironment_ will be responsible for a process which creates a job that runs the flow in a Prefect container (or depending on how it is implemented, could just run in the base Prefect container which runs the environment) or a _DaskOnKubernetesEnvironment_ will create a job that runs the flow on a `setup` created Dask cluster. Once that job enters a finished state, that job and all resources associated with that run will be safely deleted from the cluster. Resource management will be partitioned based on labels in the spec.
->>>>>>> b41d1758
+The agent, while looking for new flow runs that need to be executed, will also work as a TTL controller that is responsible for removing finished [jobs](https://kubernetes.io/docs/concepts/workloads/controllers/jobs-run-to-completion/) on the cluster. There are two definite times when jobs will be used: creating the Prefect container that runs the environment and the running of the flow itself. It will be a hard requirement at an agent-environment level in this Kubernetes scenario that any time a flow is run it will be as a job and **not** a long-running `exec` call because that can lead to unexpected resource limit issues. The running of a flow will always occur separate from any infrastructure that was created during the `setup`. Since the Prefect container will be a job then it will enter a finished state after it calls the environment's `execute` function. It will then be cleaned up by the agent because it is a job in the finished state. The `execute` function will _at the least_ create a Kubernetes job that runs the flow in a container of choice. As an example a _LocalOnKubernetesEnvironment_ will be responsible for a process that creates a job that runs the flow in a Prefect container (or depending on how it is implemented, could just run in the base Prefect container that runs the environment) or a _DaskOnKubernetesEnvironment_ will create a job that runs the flow on a `setup` created Dask cluster. Once that job enters a finished state, that job and all resources associated with that run will be safely deleted from the cluster. Resource management will be partitioned based on labels in the spec.
 
 The method of looking for completed jobs adds two main benefits:
 
