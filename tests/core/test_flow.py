import cloudpickle
import datetime

import pytest

import prefect
from prefect.core.edge import Edge
from prefect.core.flow import Flow
from prefect.core.task import Parameter, Task
from prefect.engine.signals import PrefectError
from prefect.tasks.core.function import FunctionTask
from prefect.utilities.tasks import task
from prefect.utilities.tests import set_temporary_config


class AddTask(Task):
    def run(self, x, y):
        return x + y


@pytest.fixture
def add_flow():
    with Flow() as f:
        x = Parameter("x")
        y = Parameter("y", default=10)
        z = AddTask()
        f.set_dependencies(z, keyword_results=dict(x=x, y=y))
    return f


class TestCreateFlow:
    """ Test various Flow constructors """

    def test_create_flow_with_no_args(self):
        # name is not required
        assert Flow()

    def test_create_flow_with_name(self):
        f1 = Flow()
        assert f1.name is "Flow"

        f2 = Flow(name="test")
        assert f2.name == "test"

    def test_create_flow_with_version(self):
        f1 = Flow()
        assert f1.version == prefect.config.flows.default_version

        f2 = Flow(version="test")
        assert f2.version == "test"

    def test_create_flow_with_project(self):
        f1 = Flow()
        assert f1.project == prefect.config.flows.default_project

        f2 = Flow(project="test")
        assert f2.project == "test"

    def test_create_flow_with_description(self):
        f1 = Flow()
        assert f1.description is None

        f2 = Flow(description="test")
        assert f2.description == "test"

    def test_create_flow_with_schedule(self):
        f1 = Flow()
        assert isinstance(f1.schedule, prefect.schedules.NoSchedule)

        cron = prefect.schedules.CronSchedule("* * * * *")
        f2 = Flow(schedule=cron)
        assert f2.schedule == cron


def test_add_task_to_flow():
    f = Flow()
    t = Task()
    f.add_task(t)
    assert t in f.tasks


def test_add_task_returns_task():
    f = Flow()
    t = Task()
    t2 = f.add_task(t)
    assert t2 is t


def test_add_task_raise_an_error_if_the_task_is_not_a_task_class():
    f = Flow()

    with pytest.raises(TypeError):
        f.add_task(1)


def test_set_dependencies_adds_all_arguments_to_flow():
    f = Flow()

    class ArgTask(Task):
        def run(self, x):
            return x

    t1 = ArgTask()
    t2 = Task()
    t3 = Task()
    t4 = Task()

    f.set_dependencies(
        task=t1, upstream_tasks=[t2], downstream_tasks=[t3], keyword_tasks={"x": t4}
    )

    assert f.tasks == set([t1, t2, t3, t4])


def test_set_dependencies_converts_arguments_to_tasks():
    class ArgTask(Task):
        def run(self, x):
            return x

    f = Flow()
    t1 = ArgTask()
    t2 = 2
    t3 = 3
    t4 = 4

    f.set_dependencies(
        task=t1, upstream_tasks=[t2], downstream_tasks=[t3], keyword_tasks={"x": t4}
    )
    assert len(f.tasks) == 4


def test_calling_a_task_in_context_adds_it_to_flow():
    with Flow() as flow:
        t = Task()
        assert t not in flow.tasks
        t()
        assert t in flow.tasks


def test_adding_a_task_to_a_flow_twice_is_ok():
    f = Flow()
    t = Task()
    f.add_task(t)
    f.add_task(t)


def test_context_manager_is_properly_applied_to_tasks():
    t1 = Task()
    t2 = Task()
    t3 = Task()
    with Flow() as f1:
        with Flow() as f2:
            t2()
        t1()

    with pytest.raises(ValueError):
        t3()

    assert f1.tasks == set([t1])
    assert f2.tasks == set([t2])


def test_that_flow_adds_and_removes_itself_from_prefect_context():
    assert "_flow" not in prefect.context
    with Flow() as f1:
        assert prefect.context._flow is f1
        with Flow() as f2:
            assert prefect.context._flow is f2
        assert prefect.context._flow is f1
    assert "_flow" not in prefect.context


def test_add_edge():
    f = Flow()
    t1 = Task()
    t2 = Task()
    f.add_edge(upstream_task=t1, downstream_task=t2)
    assert f.upstream_tasks(t2) == set([t1])
    assert f.upstream_tasks(t1) == set()
    assert f.downstream_tasks(t2) == set()
    assert f.downstream_tasks(t1) == set([t2])
    assert f.edges_to(t2) == f.edges_from(t1)


def test_add_edge_returns_edge():
    f = Flow()
    t1 = Task()
    t2 = Task()
    edge = Edge(t1, t2)
    added_edge = f.add_edge(upstream_task=t1, downstream_task=t2)

    assert edge == added_edge
    assert added_edge in f.edges
    assert edge in f.edges


def test_chain():
    f = Flow()
    t1 = Task()
    t2 = Task()
    t3 = Task()
    t4 = Task()
    edges = f.chain(t1, t2, t3, t4)

    assert f.tasks == set([t1, t2, t3, t4])
    assert f.edges == set(edges)


def test_iter():
    """
    Tests that iterating over a Flow yields the tasks in order
    """
    with Flow("test") as f:
        t1 = Task()
        t2 = Task()
        f.add_edge(upstream_task=t2, downstream_task=t1)
    assert tuple(f) == f.sorted_tasks() == (t2, t1)


def test_detect_cycle():
    f = Flow()
    t1 = Task()
    t2 = Task()

    f.add_edge(t1, t2)
    with pytest.raises(ValueError):
        f.add_edge(t2, t1, validate=True)


def test_eager_cycle_detection_defaults_false():

    assert not prefect.config.flows.eager_edge_validation

    f = Flow()
    t1 = Task()
    t2 = Task()
    f.add_edge(t1, t2)

    # no cycle detected
    assert f.add_edge(t2, t1)
    with pytest.raises(ValueError):
        f.validate()


def test_eager_cycle_detection_works():

    with set_temporary_config("flows.eager_edge_validation", True):
        f = Flow()
        t1 = Task()
        t2 = Task()

        f.add_edge(t1, t2)
        with pytest.raises(ValueError):
            f.add_edge(t2, t1)

    assert not prefect.config.flows.eager_edge_validation


def test_copy():
    with Flow() as f:
        t1 = Task()
        t2 = Task()
        t3 = Task()

    f.add_edge(t1, t2)
    f.add_edge(t2, t3)
    f.set_key_tasks([t1])

    f2 = f.copy()
    assert f2 == f

    f.add_edge(Task(), Task())
    assert len(f2.tasks) == len(f.tasks) - 2
    assert len(f2.edges) == len(f.edges) - 1
    assert f.key_tasks() == f2.key_tasks() == set([t1])


def test_infer_root_tasks():
    with Flow() as f:
        t1 = Task()
        t2 = Task()
        t3 = Task()

    f.add_edge(t1, t2)
    f.add_edge(t2, t3)

    assert f.root_tasks() == set([t1])


def test_infer_terminal_tasks():
    with Flow() as f:
        t1 = Task()
        t2 = Task()
        t3 = Task()
        t4 = Task()

    f.add_edge(t1, t2)
    f.add_edge(t2, t3)
    f.add_task(t4)

    assert f.terminal_tasks() == set([t3, t4])


def test_key_tasks_are_terminal_tasks_by_default():
    with Flow() as f:
        t1 = Task()
        t2 = Task()
        t3 = Task()
        t4 = Task()

    f.add_edge(t1, t2)
    f.add_edge(t2, t3)
    f.add_task(t4)

    assert f.key_tasks() == f.terminal_tasks() == set([t3, t4])


def test_set_key_tasks():
    with Flow() as f:
        t1 = Task()
        t2 = Task()
        t3 = Task()

    f.add_edge(t1, t2)
    f.add_edge(t2, t3)

    f.set_key_tasks([])
    assert f.key_tasks() == f.terminal_tasks()
    f.set_key_tasks([t2])
    assert f.key_tasks() == set([t2])


def test_set_key_tasks_at_init_with_empty_flow_raises_error():

    with pytest.raises(ValueError) as exc:
        Flow(key_tasks=[Task()])
    assert "must be part of the flow" in str(exc.value)


def test_set_key_tasks_at_init():
    t1 = Task()
    f = Flow(key_tasks=[t1], tasks=[t1])
    assert f.key_tasks() == set([t1]) == f.tasks == f.terminal_tasks()

    t2 = Task()
    f = Flow(key_tasks=[t2], tasks=[t1, t2])
    assert f.key_tasks() == set([t2])


def test_reset_key_tasks_to_terminal_tasks():

    with Flow() as f:
        t1 = Task()
        t2 = Task()
        t3 = Task()

    f.add_edge(t1, t2)
    f.add_edge(t2, t3)

    f.set_key_tasks([t2])
    assert f.key_tasks() == set([t2])
    f.set_key_tasks([])
    assert f.key_tasks() == f.terminal_tasks()


def test_key_states_raises_error_if_not_part_of_flow():
    f = Flow()
    t1 = Task()
    with pytest.raises(ValueError):
        f.set_key_tasks([t1])


def test_key_states_raises_error_if_not_iterable():
    f = Flow()
    t1 = Task()
    f.add_task(t1)
    with pytest.raises(TypeError):
        f.set_key_tasks(t1)


class TestEquality:
    def test_equality_based_on_tasks(self):
        f1 = Flow()
        f2 = Flow()

        t1 = Task()
        t2 = Task()
        t3 = Task()

        for f in [f1, f2]:
            f.add_task(t1)
            f.add_task(t2)
        assert f1 == f2

        f2.add_task(t3)
        assert f1 != f2

    def test_equality_based_on_edges(self):
        f1 = Flow()
        f2 = Flow()

        t1 = Task()
        t2 = Task()
        t3 = Task()

        for f in [f1, f2]:
            f.add_edge(t1, t2)
            f.add_edge(t1, t3)
        assert f1 == f2

        f2.add_edge(t2, t3)
        assert f1 != f2

    def test_equality_based_on_name(self):
        f1 = Flow("hi")
        f2 = Flow("bye")
        assert f1 != f2

    def test_equality_based_on_project(self):
        f1 = Flow("flow", project="1")
        f2 = Flow("flow", project="1")
        f3 = Flow("flow", project="2")
        assert f1 == f2
        assert f2 != f3

    def test_equality_based_on_version(self):
        f1 = Flow("flow", version="1")
        f2 = Flow("flow", version="1")
        f3 = Flow("flow", version="2")
        assert f1 == f2
        assert f2 != f3

    def test_equality_based_on_key_tasks(self):
        f1 = Flow()
        f2 = Flow()

        t1 = Task()
        t2 = Task()
        t3 = Task()

        for f in [f1, f2]:
            f.add_edge(t1, t2)
            f.add_edge(t1, t3)

        f1.set_key_tasks([t2])
        assert f1 != f2
        f2.set_key_tasks([t2])
        assert f1 == f2


def test_merge():
    f1 = Flow()
    f2 = Flow()

    t1 = Task()
    t2 = Task()
    t3 = Task()

    f1.add_edge(t1, t2)
    f2.add_edge(t2, t3)

    f2.update(f1)
    assert f2.tasks == set([t1, t2, t3])
    assert len(f2.edges) == 2


def test_upstream_and_downstream_error_msgs_when_task_is_not_in_flow():
    f = Flow()
    t = Task()

    with pytest.raises(ValueError) as e:
        f.edges_to(t)
        assert "was not found in Flow" in e

    with pytest.raises(ValueError) as e:
        f.edges_from(t)
        assert "was not found in Flow" in e

    with pytest.raises(ValueError) as e:
        f.upstream_tasks(t)
        assert "was not found in Flow" in e

    with pytest.raises(ValueError) as e:
        f.downstream_tasks(t)
        assert "was not found in Flow" in e


def test_sorted_tasks():
    """
    t1 -> t2 -> t3 -> t4
    """
    f = Flow()
    t1 = Task("1")
    t2 = Task("2")
    t3 = Task("3")
    t4 = Task("4")
    f.add_edge(t1, t2)
    f.add_edge(t2, t3)
    f.add_edge(t3, t4)
    assert f.sorted_tasks() == (t1, t2, t3, t4)


def test_sorted_tasks_with_ambiguous_sort():
    """
    t1 -> bottleneck
    t2 -> bottleneck
    t3 -> bottleneck
           bottleneck -> t4
           bottleneck -> t5
           bottleneck -> t6
    """

    f = Flow()
    t1 = Task("1")
    t2 = Task("2")
    t3 = Task("3")
    t4 = Task("4")
    t5 = Task("5")
    t6 = Task("6")
    bottleneck = Task("bottleneck")
    f.add_edge(t1, bottleneck)
    f.add_edge(t2, bottleneck)
    f.add_edge(t3, bottleneck)
    f.add_edge(bottleneck, t4)
    f.add_edge(bottleneck, t5)
    f.add_edge(bottleneck, t6)

    tasks = f.sorted_tasks()
    assert set(tasks[:3]) == set([t1, t2, t3])
    assert list(tasks)[3] is bottleneck
    assert set(tasks[4:]) == set([t4, t5, t6])


def test_sorted_tasks_with_start_task():
    """
    t1 -> t2 -> t3 -> t4
                  t3 -> t5
    """
    f = Flow()
    t1 = Task("1")
    t2 = Task("2")
    t3 = Task("3")
    t4 = Task("4")
    t5 = Task("5")
    f.add_edge(t1, t2)
    f.add_edge(t2, t3)
    f.add_edge(t3, t4)
    f.add_edge(t3, t5)
    assert set(f.sorted_tasks(root_tasks=[])) == set([t1, t2, t3, t4, t5])
    assert set(f.sorted_tasks(root_tasks=[t3])) == set([t3, t4, t5])


def test_flow_ignores_irrelevant_user_provided_parameters():
    class ParameterTask(Task):
        def run(self):
            return prefect.context.get("_parameters")

    with Flow() as f:
        x = Parameter("x")
        t = ParameterTask()
        f.add_task(x)
        f.add_task(t)

    state = f.run(return_tasks=[t], parameters=dict(x=10, y=3, z=9))
    assert state.result[t].result == dict(x=10)


def test_validate_cycles():
    f = Flow()
    t1 = Task()
    t2 = Task()
    f.add_edge(t1, t2)
    f.add_edge(t2, t1)
    with pytest.raises(ValueError) as exc:
        f.validate()
    assert "cycle found" in str(exc.value).lower()


def test_validate_missing_edge_downstream_tasks():
    f = Flow()
    t1 = Task()
    t2 = Task()
    f.add_edge(t1, t2)
    f.tasks.remove(t2)
    with pytest.raises(ValueError) as exc:
        f.validate()
    assert "edges refer to tasks" in str(exc.value).lower()


def test_validate_missing_edge_upstream_tasks():
    f = Flow()
    t1 = Task()
    t2 = Task()
    f.add_edge(t1, t2)
    f.tasks.remove(t1)
    with pytest.raises(ValueError) as exc:
        f.validate()
    assert "edges refer to tasks" in str(exc.value).lower()


def test_validate_missing_key_tasks():
    f = Flow()
    t1 = Task()
    t2 = Task()
    f.add_task(t1)
    f.add_task(t2)
    f.set_key_tasks([t1])
    f.tasks.remove(t1)
    with pytest.raises(ValueError) as exc:
        f.validate()
    assert "key tasks are not contained" in str(exc.value).lower()


def test_validate_missing_task_ids():
    f = Flow()
    t1 = Task()
    f.tasks.add(t1)
    with pytest.raises(ValueError) as exc:
        f.validate()
    assert "tasks do not have ids assigned" in str(exc.value).lower()


def test_auto_generate_task_ids():
    f = Flow()
    t1 = Task()
    t2 = Task()
    f.add_edge(t1, t2)

    assert len(f._task_ids) == 2
    assert set([t1, t2]) == set(f._task_ids)


def test_register():
    flow = Flow()
    assert flow.id not in prefect.core.registry.REGISTRY
    flow.register()
    assert flow.id in prefect.core.registry.REGISTRY
    assert prefect.core.registry.REGISTRY[flow.id] is flow


def test_register_init():
    flow = Flow(register=True)
    assert flow.id in prefect.core.registry.REGISTRY
    assert prefect.core.registry.REGISTRY[flow.id] is flow


def test_build_environment_with_none_set():
    flow = Flow()
    with pytest.raises(ValueError):
        flow.build_environment()


def test_build_environment():
    flow = Flow(environment=prefect.environments.LocalEnvironment())
    key = flow.build_environment()
    assert isinstance(key, bytes)


def test_serialize_default_keys():
    serialized = Flow().serialize()
    assert set(serialized.keys()) == set(
        [
            "id",
            "name",
            "version",
            "project",
            "description",
            "environment",
            "environment_key",
            "parameters",
            "schedule",
            "tasks",
            "key_tasks",
            "edges",
        ]
    )


def test_serialize_tasks():
    flow = Flow()
    t1 = Task()
    t2 = Task()
    t3 = Task()
    flow.add_edge(t1, t2)
    flow.add_task(t3)

    serialized = flow.serialize()
    assert len(serialized["tasks"]) == 3
    for t in serialized["tasks"].values():
        assert "id" in t
        assert "local_id" in t
    assert len(serialized["edges"]) == 1
    for e in serialized["edges"]:
        assert e.keys() == set(["upstream_task_id", "downstream_task_id", "key"])


def test_serialize_build():
    flow = Flow(environment=prefect.environments.LocalEnvironment())
    assert flow.serialize()["environment_key"] is None
    assert isinstance(flow.serialize(build=True)["environment_key"], bytes)


<<<<<<< HEAD
def test_visualize_raises_informative_importerror_without_graphviz(monkeypatch):
    f = Flow()
    f.add_task(Task())

    import sys

    with monkeypatch.context() as m:
        m.setattr(sys, "path", "")
        with pytest.raises(ImportError) as exc:
            f.visualize()

    assert "pip install prefect[viz]" in repr(exc.value)
=======
class TestCache:
    def test_cache_created(self):
        f = Flow()
        assert isinstance(f._cache, dict)
        assert len(f._cache) == 0

    def test_cache_sorted_tasks(self):
        f = Flow()
        t1 = Task()
        t2 = Task()
        t3 = Task()
        f.add_edge(t1, t2)
        f.sorted_tasks()

        # check that cache holds result
        key = ("_sorted_tasks", (("root_tasks", ()),))
        assert f._cache[key] == (t1, t2)

        # check that cache is read
        f._cache[key] = 1
        assert f.sorted_tasks() == 1

        f.add_edge(t2, t3)
        assert f.sorted_tasks() == (t1, t2, t3)

    def test_cache_sorted_tasks_with_args(self):
        f = Flow()
        t1 = Task()
        t2 = Task()
        t3 = Task()
        f.add_edge(t1, t2)
        f.sorted_tasks([t2])

        # check that cache holds result
        key = ("_sorted_tasks", (("root_tasks", (t2,)),))
        assert f._cache[key] == (t2,)

        # check that cache is read
        f._cache[key] = 1
        assert f.sorted_tasks([t2]) == 1
        assert f.sorted_tasks() == (t1, t2)

        f.add_edge(t2, t3)
        assert f.sorted_tasks([t2]) == (t2, t3)

    def test_cache_root_tasks(self):
        f = Flow()
        t1 = Task()
        t2 = Task()
        t3 = Task()
        f.add_edge(t1, t2)

        f.root_tasks()

        # check that cache holds result
        key = ("root_tasks", ())
        assert f._cache[key] == set([t1])

        # check that cache is read
        f._cache[key] = 1
        assert f.root_tasks() == 1

        f.add_edge(t2, t3)
        assert f.root_tasks() == set([t1])

    def test_cache_terminal_tasks(self):
        f = Flow()
        t1 = Task()
        t2 = Task()
        t3 = Task()
        f.add_edge(t1, t2)

        f.terminal_tasks()

        # check that cache holds result
        key = ("terminal_tasks", ())
        assert f._cache[key] == set([t2])

        # check that cache is read
        f._cache[key] = 1
        assert f.terminal_tasks() == 1

        f.add_edge(t2, t3)
        assert f.terminal_tasks() == set([t3])

    def test_cache_parameters(self):
        f = Flow()
        t1 = Parameter("t1")
        t2 = Task()
        t3 = Task()
        f.add_edge(t1, t2)

        f.parameters()

        # check that cache holds result
        key = ("parameters", ())
        assert f._cache[key] == dict(t1=dict(required=True, default=None))

        # check that cache is read
        f._cache[key] = 1
        assert f.parameters() == 1

        f.add_edge(t2, t3)
        assert f.parameters() == dict(t1=dict(required=True, default=None))

    def test_cache_all_upstream_edges(self):
        f = Flow()
        t1 = Task()
        t2 = Task()
        t3 = Task()
        f.add_edge(t1, t2)

        f.all_upstream_edges()
        key = ("all_upstream_edges", ())
        f._cache[key] = 1
        assert f.all_upstream_edges() == 1

        f.add_edge(t2, t3)
        assert f.all_upstream_edges() != 1

    def test_cache_all_downstream_edges(self):
        f = Flow()
        t1 = Task()
        t2 = Task()
        t3 = Task()
        f.add_edge(t1, t2)
        f.all_downstream_edges()
        key = ("all_downstream_edges", ())
        f._cache[key] = 1
        assert f.all_downstream_edges() == 1

        f.add_edge(t2, t3)
        assert f.all_downstream_edges() != 1

    def test_cache_build_environment(self):
        f = Flow(environment=prefect.environments.LocalEnvironment())
        t1 = Task()
        t2 = Task()
        t3 = Task()
        f.add_edge(t1, t2)

        f.build_environment()

        key = ("build_environment", ())
        f._cache[key] = 1
        assert f.build_environment() == 1

        f.add_edge(t2, t3)
        assert f.build_environment() != 1

    def test_cache_survives_pickling(self):
        f = Flow()
        t1 = Task()
        t2 = Task()
        t3 = Task()
        f.add_edge(t1, t2)
        f.sorted_tasks()
        key = ("_sorted_tasks", (("root_tasks", ()),))
        f._cache[key] = 1
        assert f.sorted_tasks() == 1

        f2 = cloudpickle.loads(cloudpickle.dumps(f))
        assert f2.sorted_tasks() == 1
        f2.add_edge(t2, t3)
        assert f2.sorted_tasks() != 1

    def test_adding_task_clears_cache(self):
        f = Flow()
        f._cache[1] = 2
        f.add_task(Task())
        assert 1 not in f._cache

    def test_adding_edge_clears_cache(self):
        f = Flow()
        f._cache[1] = 2
        f.add_edge(Task(), Task())
        assert 1 not in f._cache

    def test_setting_key_tasks_clears_cache(self):
        f = Flow()
        t1 = Task()
        f.add_task(t1)
        f._cache[1] = 2
        f.set_key_tasks([t1])
        assert 1 not in f._cache
>>>>>>> cea6e790
<|MERGE_RESOLUTION|>--- conflicted
+++ resolved
@@ -700,7 +700,6 @@
     assert isinstance(flow.serialize(build=True)["environment_key"], bytes)
 
 
-<<<<<<< HEAD
 def test_visualize_raises_informative_importerror_without_graphviz(monkeypatch):
     f = Flow()
     f.add_task(Task())
@@ -713,7 +712,8 @@
             f.visualize()
 
     assert "pip install prefect[viz]" in repr(exc.value)
-=======
+
+
 class TestCache:
     def test_cache_created(self):
         f = Flow()
@@ -898,5 +898,4 @@
         f.add_task(t1)
         f._cache[1] = 2
         f.set_key_tasks([t1])
-        assert 1 not in f._cache
->>>>>>> cea6e790
+        assert 1 not in f._cache