# Changelog

## Unreleased <Badge text="beta" type="success"/>

These changes are available in the [master branch](https://github.com/PrefectHQ/prefect).

### Features

- Added Fargate agent - [#1521](https://github.com/PrefectHQ/prefect/pull/1521)
- Custom user-written environments can be deployed to Prefect Cloud - [#1534](https://github.com/PrefectHQ/prefect/pull/1534), [#1537](https://github.com/PrefectHQ/prefect/pull/1537)

### Enhancements

- Allow for Agents to correctly run in environments with differently calibrated clocks - [#1402](https://github.com/PrefectHQ/prefect/issues/1402)
- Refactor `RemoteEnvironment` to utilize the `get_flow` storage interface - [#1476](https://github.com/PrefectHQ/prefect/issues/1476)
- Ensure Task logger is available in context throughout every pipeline step of the run - [#1509](https://github.com/PrefectHQ/prefect/issues/1509)
- Skip Docker registry pushing and pulling on empty `registry_url` attribute - [#1525](https://github.com/PrefectHQ/prefect/pull/1525)
- Agents now log platform errors to flow runs which cannot deploy - [#1528](https://github.com/PrefectHQ/prefect/pull/1528)
- Updating `ShellTask` to work more like Airflow Bash Operator for streaming logs and returning values - [#1451](https://github.com/PrefectHQ/prefect/pull/1451)
<<<<<<< HEAD
- Allow the `Client` to more gracefully handle failed login attempts on initialization - [#1535](https://github.com/PrefectHQ/prefect/pull/1535)
=======
- Agents now have a verbose/debug logging option for granular output - [#1532](https://github.com/PrefectHQ/prefect/pull/1532)
- `DaskKubernetesEnvironment` now allows for custom scheduler and worker specs - [#1543](https://github.com/PrefectHQ/prefect/pull/1534), [#1537](https://github.com/PrefectHQ/prefect/pull/1537)
- Add `BlobStorageDownload` and `BlobStorageUpload` for interacting with data stored on Azure Blob Storage - [#692](https://github.com/PrefectHQ/prefect/pull/1538)
>>>>>>> c282a920

### Task Library

- None

### Fixes

- Fix map error by removing `imagePullSecrets` from Kubernetes Agent install if not provided - [#1524](https://github.com/PrefectHQ/prefect/pull/1524)
- Fix issue with two INFO logs not being associated with the Task Run in Cloud - [#1526](https://github.com/PrefectHQ/prefect/pull/1526)
- `execute` CLI command can now load custom environments off of the flow object - [#1534](https://github.com/PrefectHQ/prefect/pull/1534)

### Deprecations

- None

### Breaking Changes

- Update `ShellTask` to return only the last line of stdout, as a string - [#1451](https://github.com/PrefectHQ/prefect/pull/1451)

### Contributors

- None


## 0.6.4 <Badge text="beta" type="success"/>

Released September 10, 2019

### Features

- Improve Windows compatibility for local development and deploying to Prefect Cloud - [#1441](https://github.com/PrefectHQ/prefect/pull/1441), [#1456](https://github.com/PrefectHQ/prefect/pull/1456), [#1465](https://github.com/PrefectHQ/prefect/pull/1465), [#1466](https://github.com/PrefectHQ/prefect/pull/1466)

### Enhancements

- Add OS platform check to Local Agent for running on Windows machines - [#1441](https://github.com/PrefectHQ/prefect/pull/1441)
- Add `--base-url` argument for Docker daemons to `agent start` CLI command - [#1441](https://github.com/PrefectHQ/prefect/pull/1441)
- Add environment labels for organizing / tagging different Flow execution environments - [#1438](https://github.com/PrefectHQ/prefect/issues/1438)
- Use `-U` option when installing `prefect` in Docker containers to override base image version - [#1461](https://github.com/PrefectHQ/prefect/pull/1461)
- Remove restriction that prevented `DotDict` classes from having keys that shadowed dict methods - [#1462](https://github.com/PrefectHQ/prefect/pull/1462)
- Added livenessProbe to Kubernetes Agent - [#1474](https://github.com/PrefectHQ/prefect/pull/1474)
- Ensure external Dask Clusters do not require Prefect Cloud environment variables to run Cloud flows - [#1481](https://github.com/PrefectHQ/prefect/pull/1481)

### Task Library

- None

### Fixes

- Fix incorrect import in `DaskKubernetesEnvironment` job template - [#1458](https://github.com/PrefectHQ/prefect/pull/1458)
- Raise error on Agents started without an appropriate API token - [#1459](https://github.com/PrefectHQ/prefect/pull/1459)
- Fix bug when calling `as_nested_dict` on `DotDicts` with an `items` key - [#1462](https://github.com/PrefectHQ/prefect/pull/1462)
- Fix `--resource-manager` flag on agent install invalidating `imagePullSecrets` - [#1469](https://github.com/PrefectHQ/prefect/pull/1469)
- Fix issue with user-written result handlers in Prefect Cloud preventing some states from being set - [#1480](https://github.com/PrefectHQ/prefect/pull/1480)

### Deprecations

- None

### Breaking Changes

- None

### Contributors

- [Joe Schmid](https://github.com/joeschmid)
- [Brett Naul](https://github.com/bnaul)


## 0.6.3 <Badge text="beta" type="success"/>

Released August 30, 2019

### Fixes

- Fix issue with reduced mapped tasks not respecting retries - [#1436](https://github.com/PrefectHQ/prefect/issues/1436)


## 0.6.2 <Badge text="beta" type="success"/>

Released August 30, 2019

### Features

- Added Local, Kubernetes, and Nomad agents - [#1341](https://github.com/PrefectHQ/prefect/pull/1341)
- Add the ability for Tasks to sequentially loop - [#1356](https://github.com/PrefectHQ/prefect/pull/1356)

### Enhancements

- Adds a copy to clipboard button for codeblocks - [#213](https://github.com/prefecthq/prefect/issues/213)
- Updates Vuepress to v1.0.3 - [#770](https://github.com/prefecthq/prefect/issues/770)
- Introduce configurable default for storage class on Flows - [#1044](https://github.com/PrefectHQ/prefect/issues/1044)
- Allow for min and max workers to be specified in `DaskKubernetesEnvironment` - [#1338](https://github.com/PrefectHQ/prefect/pulls/1338)
- Use task and flow names for corresponding logger names for better organization - [#1355](https://github.com/PrefectHQ/prefect/pull/1355)
- `Paused` states subclass `Scheduled` and can have predefined expirations - [#1375](https://github.com/PrefectHQ/prefect/pull/1375)
- Introduce new Flow health checks prior to Cloud deployment - [#1372](https://github.com/PrefectHQ/prefect/issues/1372)
- Improve logging functionality to include tracebacks - [#1374](https://github.com/PrefectHQ/prefect/issues/1374)
- Improve CLI user experience while working with Cloud - [#1384](https://github.com/PrefectHQ/prefect/pull/1384/)
- Users can now create projects from the CLI - [#1388](https://github.com/PrefectHQ/prefect/pull/1388)
- Add a health check to confirm that serialized flows are valid prior to Cloud deploy - [#1397](https://github.com/PrefectHQ/prefect/pull/1397)
- Add `task_slug`, `flow_id`, and `flow_run_id` to context - [#1405](https://github.com/PrefectHQ/prefect/pull/1405)
- Support persistent `scheduled_start_time` for scheduled flow runs when run locally with `flow.run()` - [#1418](https://github.com/PrefectHQ/prefect/pull/1418), [#1429](https://github.com/PrefectHQ/prefect/pull/1429)
- Add `task_args` to `Task.map` - [#1390](https://github.com/PrefectHQ/prefect/issues/1390)
- Add auth flows for `USER`-scoped Cloud API tokens - [#1423](https://github.com/PrefectHQ/prefect/pull/1423)
- Add `AzureResultHandler` for handling results to / from Azure Blob storage containers - [#1421](https://github.com/PrefectHQ/prefect/pull/1421)
- Add new configurable `LocalDaskExecutor` - [#1336](https://github.com/PrefectHQ/prefect/issues/1336)
- Add CLI commands for working with Prefect Cloud auth - [#1431](https://github.com/PrefectHQ/prefect/pull/1431)

### Task Library

- Add new `SnowflakeQuery` task for using snowflake data warehouse - [#1113](https://github.com/PrefectHQ/prefect/issues/1113)

### Fixes

- Fix issue with Docker storage not respecting user-provided image names - [#1335](https://github.com/PrefectHQ/prefect/pull/1335)
- Fix issue with local retries in Cloud not always running in-process - [#1348](https://github.com/PrefectHQ/prefect/pull/1348)

### Deprecations

- Rename `SynchronousExecutor` as `LocalDaskExecutor` - [#1434](https://github.com/PrefectHQ/prefect/pull/1434)

### Breaking Changes

- Rename `CloudEnvironment` to `DaskKubernetesEnvironment` - [#1250](https://github.com/PrefectHQ/prefect/issues/1250)
- Remove unused `queue` method from all executors - [#1434](https://github.com/PrefectHQ/prefect/pull/1434)

### Contributors

- [Alex Kravetz](http://github.com/akravetz)


## 0.6.1 <Badge text="beta" type="success"/>

Released August 8, 2019

### Features

- Introduce new `flows.checkpointing` configuration setting for checkpointing Tasks in local execution - [#1283](https://github.com/PrefectHQ/prefect/pull/1283)
- Introduce new, flexible `Schedule` objects - [#1320](https://github.com/PrefectHQ/prefect/pull/1320)

### Enhancements

- Allow passing of custom headers in `Client` calls - [#1255](https://github.com/PrefectHQ/prefect/pull/1255)
- Autogenerate informative names and tags for Docker images built for Flow storage - [#1237](https://github.com/PrefectHQ/prefect/issues/1237)
- Allow mixed-case configuration keys (environment variables are interpolated as lowercase) - [#1288](https://github.com/PrefectHQ/prefect/issues/1288)
- Ensure state handler errors are logged informatively - [#1326](https://github.com/PrefectHQ/prefect/issues/1326)

### Task Library

- Add `BigQueryLoadGoogleCloudStorage` task for loading data into BigQuery from Google Cloud Storage [#1317](https://github.com/PrefectHQ/prefect/pull/1317)

### Fixes

- Fix issue with logs not always arriving in long-standing Dask clusters - [#1244](https://github.com/PrefectHQ/prefect/pull/1244)
- Fix issue with `BuildImage` docker task not actually running to completion - [#1243](https://github.com/PrefectHQ/prefect/issues/1243)
- Fix `run --logs` CLI command not exiting on flow run finished state - [#1319](https://github.com/PrefectHQ/prefect/pull/1319)

### Deprecations

- `OneTimeSchedule` and `UnionSchedule` are deprecated, but remain callable as convenience functions - [#1320](https://github.com/PrefectHQ/prefect/pull/1320)
- Old-style schedules can be deserialized as new-style schedules, but support will eventually be dropped - [#1320](https://github.com/PrefectHQ/prefect/pull/1320)

### Breaking Changes

- `prefect.Client.graphql()` and `prefect.Client.post()` now use an explicit keyword, not `**kwargs`, for variables or parameters - [#1259](https://github.com/PrefectHQ/prefect/pull/1259)
- `auth add` CLI command replaced with `auth login` - [#1319](https://github.com/PrefectHQ/prefect/pull/1319)

### Contributors

- None

## 0.6.0 <Badge text="beta" type="success"/>

Released July 16, 2019

### Features

- Add the Prefect CLI for working with core objects both locally and in cloud - [#1059](https://github.com/PrefectHQ/prefect/pull/1059)
- Add RemoteEnvironment for simple executor based executions - [#1215](https://github.com/PrefectHQ/prefect/pull/1215)
- Add the ability to share caches across Tasks and Flows - [#1222](https://github.com/PrefectHQ/prefect/pull/1222)
- Add the ability to submit tasks to specific dask workers for task / worker affinity - [#1229](https://github.com/PrefectHQ/prefect/pull/1229)

### Enhancements

- Refactor mapped caching to be independent of order - [#1082](https://github.com/PrefectHQ/prefect/issues/1082)
- Refactor caching to allow for caching across multiple runs - [#1082](https://github.com/PrefectHQ/prefect/issues/1082)
- Allow for custom secret names in Result Handlers - [#1098](https://github.com/PrefectHQ/prefect/issues/1098)
- Have `execute cloud-flow` CLI immediately set the flow run state to `Failed` if environment fails - [#1122](https://github.com/PrefectHQ/prefect/pull/1122)
- Validate configuration objects on initial load - [#1136](https://github.com/PrefectHQ/prefect/pull/1136)
- Add `auto_generated` property to Tasks for convenient filtering - [#1135](https://github.com/PrefectHQ/prefect/pull/1135)
- Disable dask work-stealing in Kubernetes via scheduler config - [#1166](https://github.com/PrefectHQ/prefect/pull/1166)
- Implement backoff retry settings on Client calls - [#1187](https://github.com/PrefectHQ/prefect/pull/1187)
- Explicitly set Dask keys for a better Dask visualization experience - [#1218](https://github.com/PrefectHQ/prefect/issues/1218)
- Implement a local cache which persists for the duration of a Python session - [#1221](https://github.com/PrefectHQ/prefect/issues/1221)
- Implement in-process retries for Cloud Tasks which request retry in less than one minute - [#1228](https://github.com/PrefectHQ/prefect/pull/1228)
- Support `Client.login()` with API tokens - [#1240](https://github.com/PrefectHQ/prefect/pull/1240)
- Add live log streaming for `prefect run cloud` command - [#1241](https://github.com/PrefectHQ/prefect/pull/1241)

### Task Library

- Add task to trigger AWS Step function workflow [#1012](https://github.com/PrefectHQ/prefect/issues/1012)
- Add task to copy files within Google Cloud Storage - [#1206](https://github.com/PrefectHQ/prefect/pull/1206)
- Add task for downloading files from Dropbox - [#1205](https://github.com/PrefectHQ/prefect/pull/1205)

### Fixes

- Fix issue with mapped caching in Prefect Cloud - [#1096](https://github.com/PrefectHQ/prefect/pull/1096)
- Fix issue with Result Handlers deserializing incorrectly in Cloud - [#1112](https://github.com/PrefectHQ/prefect/issues/1112)
- Fix issue caused by breaking change in `marshmallow==3.0.0rc7` - [#1151](https://github.com/PrefectHQ/prefect/pull/1151)
- Fix issue with passing results to Prefect signals - [#1163](https://github.com/PrefectHQ/prefect/issues/1163)
- Fix issue with `flow.update` not preserving mapped edges - [#1164](https://github.com/PrefectHQ/prefect/issues/1164)
- Fix issue with Parameters and Context not being raw dictionaries - [#1186](https://github.com/PrefectHQ/prefect/issues/1186)
- Fix issue with asynchronous, long-running mapped retries in Prefect Cloud - [#1208](https://github.com/PrefectHQ/prefect/pull/1208)
- Fix issue with automatically applied collections to task call arguments when using the imperative API - [#1211](https://github.com/PrefectHQ/prefect/issues/1211)

### Breaking Changes

- The CLI command `prefect execute-flow` and `prefect execute-cloud-flow` no longer exist - [#1059](https://github.com/PrefectHQ/prefect/pull/1059)
- The `slack_notifier` state handler now uses a `webhook_secret` kwarg to pull the URL from a Secret - [#1075](https://github.com/PrefectHQ/prefect/issues/1075)
- Use GraphQL for Cloud logging - [#1193](https://github.com/PrefectHQ/prefect/pull/1193)
- Remove the `CloudResultHandler` default result handler - [#1198](https://github.com/PrefectHQ/prefect/pull/1198)
- Rename `LocalStorage` to `Local` - [#1236](https://github.com/PrefectHQ/prefect/pull/1236)

### Contributors

- [Kwangyoun Jung](https://github.com/initialkommit)
- [Anes Benmerzoug](https://github.com/AnesBenmerzoug)

## 0.5.4 <Badge text="beta" type="success"/>

Released May 28, 2019

### Features

- Add new `UnionSchedule` for combining multiple schedules, allowing for complex schedule specifications - [#428](https://github.com/PrefectHQ/prefect/issues/428)
- Allow for Cloud users to securely pull Docker images from private registries - [#1028](https://github.com/PrefectHQ/prefect/pull/1028)

### Enhancements

- Add `prefect_version` kwarg to `Docker` storage for controlling the version of prefect installed into your containers - [#1010](https://github.com/PrefectHQ/prefect/pull/1010), [#533](https://github.com/PrefectHQ/prefect/issues/533)
- Warn users if their Docker storage base image uses a different python version than their local machine - [#999](https://github.com/PrefectHQ/prefect/issues/999)
- Add flow run id to k8s labels on Cloud Environment jobs / pods for easier filtering in deployment - [#1016](https://github.com/PrefectHQ/prefect/pull/1016)
- Allow for `SlackTask` to pull the Slack webhook URL from a custom named Secret - [#1023](https://github.com/PrefectHQ/prefect/pull/1023)
- Raise informative errors when Docker storage push / pull fails - [#1029](https://github.com/PrefectHQ/prefect/issues/1029)
- Standardized `__repr__`s for various classes, to remove inconsistencies - [#617](https://github.com/PrefectHQ/prefect/issues/617)
- Allow for use of local images in Docker storage - [#1052](https://github.com/PrefectHQ/prefect/pull/1052)
- Allow for doc tests and doc generation to run without installing `all_extras` - [#1057](https://github.com/PrefectHQ/prefect/issues/1057)

### Task Library

- Add task for creating new branches in a GitHub repository - [#1011](https://github.com/PrefectHQ/prefect/pull/1011)
- Add tasks to create, delete, invoke, and list AWS Lambda functions [#1009](https://github.com/PrefectHQ/prefect/issues/1009)
- Add tasks for integration with spaCy pipelines [#1018](https://github.com/PrefectHQ/prefect/issues/1018)
- Add tasks for querying Postgres database [#1022](https://github.com/PrefectHQ/prefect/issues/1022)
- Add task for waiting on a Docker container to run and optionally raising for nonzero exit code - [#1061](https://github.com/PrefectHQ/prefect/pull/1061)
- Add tasks for communicating with Redis [#1021](https://github.com/PrefectHQ/prefect/issues/1021)

### Fixes

- Ensure that state change handlers are called even when unexpected initialization errors occur - [#1015](https://github.com/PrefectHQ/prefect/pull/1015)
- Fix an issue where a mypy assert relied on an unavailable import - [#1034](https://github.com/PrefectHQ/prefect/pull/1034)
- Fix an issue where user configurations were loaded after config interpolation had already taken place - [#1037](https://github.com/PrefectHQ/prefect/pull/1037)
- Fix an issue with saving a flow visualization to a file from a notebook - [#1056](https://github.com/PrefectHQ/prefect/pull/1056)
- Fix an issue in which mapped tasks incorrectly tried to run when their upstream was skipped - [#1068](https://github.com/PrefectHQ/prefect/issues/1068)
- Fix an issue in which mapped tasks were not using their caches locally - [#1067](https://github.com/PrefectHQ/prefect/issues/1067)

### Breaking Changes

- Changed the signature of `configuration.load_configuration()` - [#1037](https://github.com/PrefectHQ/prefect/pull/1037)
- Local Secrets now raise `ValueError`s when not found in context - [#1047](https://github.com/PrefectHQ/prefect/pull/1047)

### Contributors

- [Zach Angell](https://github.com/zangell44)
- [Nanda H Krishna](https://nandahkrishna.me)
- [Brett Naul](https://github.com/bnaul)
- [Jeremiah Lewis](https://github.com/jlewis91)
- [Dave Hirschfeld](https://github.com/dhirschfeld)

## 0.5.3 <Badge text="beta" type="success"/>

Released May 7, 2019

### Features

- Add new `Storage` and `Environment` specifications - [#936](https://github.com/PrefectHQ/prefect/pull/936), [#956](https://github.com/PrefectHQ/prefect/pull/956)

### Enhancements

- Flow now has optional `storage` keyword - [#936](https://github.com/PrefectHQ/prefect/pull/936)
- Flow `environment` argument now defaults to a `CloudEnvironment` - [#936](https://github.com/PrefectHQ/prefect/pull/936)
- `Queued` states accept `start_time` arguments - [#955](https://github.com/PrefectHQ/prefect/pull/955)
- Add new `Bytes` and `Memory` storage classes for local testing - [#956](https://github.com/PrefectHQ/prefect/pull/956), [#961](https://github.com/PrefectHQ/prefect/pull/961)
- Add new `LocalEnvironment` execution environment for local testing - [#957](https://github.com/PrefectHQ/prefect/pull/957)
- Add new `Aborted` state for Flow runs which are cancelled by users - [#959](https://github.com/PrefectHQ/prefect/issues/959)
- Added an `execute-cloud-flow` CLI command for working with cloud deployed flows - [#971](https://github.com/PrefectHQ/prefect/pull/971)
- Add new `flows.run_on_schedule` configuration option for affecting the behavior of `flow.run` - [#972](https://github.com/PrefectHQ/prefect/issues/972)
- Allow for Tasks with `manual_only` triggers to be root tasks - [#667](https://github.com/PrefectHQ/prefect/issues/667)
- Allow compression of serialized flows [#993](https://github.com/PrefectHQ/prefect/pull/993)
- Allow for serialization of user written result handlers - [#623](https://github.com/PrefectHQ/prefect/issues/623)
- Allow for state to be serialized in certain triggers and cache validators - [#949](https://github.com/PrefectHQ/prefect/issues/949)
- Add new `filename` keyword to `flow.visualize` for automatically saving visualizations - [#1001](https://github.com/PrefectHQ/prefect/issues/1001)
- Add new `LocalStorage` option for storing Flows locally - [#1006](https://github.com/PrefectHQ/prefect/pull/1006)

### Task Library

- None

### Fixes

- Fix Docker storage not pulling correct flow path - [#968](https://github.com/PrefectHQ/prefect/pull/968)
- Fix `run_flow` loading to decode properly by use cloudpickle - [#978](https://github.com/PrefectHQ/prefect/pull/978)
- Fix Docker storage for handling flow names with spaces and weird characters - [#969](https://github.com/PrefectHQ/prefect/pull/969)
- Fix non-deterministic issue with mapping in the DaskExecutor - [#943](https://github.com/PrefectHQ/prefect/issues/943)

### Breaking Changes

- Remove `flow.id` and `task.id` attributes - [#940](https://github.com/PrefectHQ/prefect/pull/940)
- Removed old WIP environments - [#936](https://github.com/PrefectHQ/prefect/pull/936)
  (_Note_: Changes from [#936](https://github.com/PrefectHQ/prefect/pull/936) regarding environments don't break any Prefect code because environments weren't used yet outside of Cloud.)
- Update `flow.deploy` and `client.deploy` to use `set_schedule_active` kwarg to match Cloud - [#991](https://github.com/PrefectHQ/prefect/pull/991)
- Removed `Flow.generate_local_task_ids()` - [#992](#https://github.com/PrefectHQ/prefect/pull/992)

### Contributors

- None

## 0.5.2 <Badge text="beta" type="success"/>

Released April 19, 2019

### Features

- Implement two new triggers that allow for specifying bounds on the number of failures or successes - [#933](https://github.com/PrefectHQ/prefect/issues/933)

### Enhancements

- `DaskExecutor(local_processes=True)` supports timeouts - [#886](https://github.com/PrefectHQ/prefect/issues/886)
- Calling `Secret.get()` from within a Flow context raises an informative error - [#927](https://github.com/PrefectHQ/prefect/issues/927)
- Add new keywords to `Task.set_upstream` and `Task.set_downstream` for handling keyed and mapped dependencies - [#823](https://github.com/PrefectHQ/prefect/issues/823)
- Downgrade default logging level to "INFO" from "DEBUG" - [#935](https://github.com/PrefectHQ/prefect/pull/935)
- Add start times to queued states - [#937](https://github.com/PrefectHQ/prefect/pull/937)
- Add `is_submitted` to states - [#944](https://github.com/PrefectHQ/prefect/pull/944)
- Introduce new `ClientFailed` state - [#938](https://github.com/PrefectHQ/prefect/issues/938)

### Task Library

- Add task for sending Slack notifications via Prefect Slack App - [#932](https://github.com/PrefectHQ/prefect/issues/932)

### Fixes

- Fix issue with timeouts behaving incorrectly with unpickleable objects - [#886](https://github.com/PrefectHQ/prefect/issues/886)
- Fix issue with Flow validation being performed even when eager validation was turned off - [#919](https://github.com/PrefectHQ/prefect/issues/919)
- Fix issue with downstream tasks with `all_failed` triggers running if an upstream Client call fails in Cloud - [#938](https://github.com/PrefectHQ/prefect/issues/938)

### Breaking Changes

- Remove `prefect make user config` from cli commands - [#904](https://github.com/PrefectHQ/prefect/issues/904)
- Change `set_schedule_active` keyword in Flow deployments to `set_schedule_inactive` to match Cloud - [#941](https://github.com/PrefectHQ/prefect/pull/941)

### Contributors

- None

## 0.5.1 <Badge text="beta" type="success"/>

Released April 4, 2019

### Features

- API reference documentation is now versioned - [#270](https://github.com/PrefectHQ/prefect/issues/270)
- Add `S3ResultHandler` for handling results to / from S3 buckets - [#879](https://github.com/PrefectHQ/prefect/pull/879)
- Add ability to use `Cached` states across flow runs in Cloud - [#885](https://github.com/PrefectHQ/prefect/pull/885)

### Enhancements

- Bump to latest version of `pytest` (4.3) - [#814](https://github.com/PrefectHQ/prefect/issues/814)
- `Client.deploy` accepts optional `build` kwarg for avoiding building Flow environment - [#876](https://github.com/PrefectHQ/prefect/pull/876)
- Bump `distributed` to 1.26.1 for enhanced security features - [#878](https://github.com/PrefectHQ/prefect/pull/878)
- Local secrets automatically attempt to load secrets as JSON - [#883](https://github.com/PrefectHQ/prefect/pull/883)
- Add task logger to context for easily creating custom logs during task runs - [#884](https://github.com/PrefectHQ/prefect/issues/884)

### Task Library

- Add `ParseRSSFeed` for parsing a remote RSS feed - [#856](https://github.com/PrefectHQ/prefect/pull/856)
- Add tasks for working with Docker containers and imaged - [#864](https://github.com/PrefectHQ/prefect/pull/864)
- Add task for creating a BigQuery table - [#895](https://github.com/PrefectHQ/prefect/pull/895)

### Fixes

- Only checkpoint tasks if running in cloud - [#839](https://github.com/PrefectHQ/prefect/pull/839), [#854](https://github.com/PrefectHQ/prefect/pull/854)
- Adjusted small flake8 issues for names, imports, and comparisons - [#849](https://github.com/PrefectHQ/prefect/pull/849)
- Fix bug preventing `flow.run` from properly using cached tasks - [#861](https://github.com/PrefectHQ/prefect/pull/861)
- Fix tempfile usage in `flow.visualize` so that it runs on Windows machines - [#858](https://github.com/PrefectHQ/prefect/issues/858)
- Fix issue caused by Python 3.5.2 bug for Python 3.5.2 compatibility - [#857](https://github.com/PrefectHQ/prefect/issues/857)
- Fix issue in which `GCSResultHandler` was not pickleable - [#879](https://github.com/PrefectHQ/prefect/pull/879)
- Fix issue with automatically converting callables and dicts to tasks - [#894](https://github.com/PrefectHQ/prefect/issues/894)

### Breaking Changes

- Change the call signature of `Dict` task from `run(**task_results)` to `run(keys, values)` - [#894](https://github.com/PrefectHQ/prefect/issues/894)

### Contributors

- [ColCarroll](https://github.com/ColCarroll)
- [dhirschfeld](https://github.com/dhirschfeld)
- [BasPH](https://github.com/BasPH)
- [Miloš Garunović](https://github.com/milosgarunovic)
- [Nash Taylor](https://github.com/ntaylorwss)

## 0.5.0 <Badge text="beta" type="success"/>

Released March 24, 2019

### Features

- Add `checkpoint` option for individual `Task`s, as well as a global `checkpoint` config setting for storing the results of Tasks using their result handlers - [#649](https://github.com/PrefectHQ/prefect/pull/649)
- Add `defaults_from_attrs` decorator to easily construct `Task`s whose attributes serve as defaults for `Task.run` - [#293](https://github.com/PrefectHQ/prefect/issues/293)
- Environments follow new hierarchy (PIN-3) - [#670](https://github.com/PrefectHQ/prefect/pull/670)
- Add `OneTimeSchedule` for one-time execution at a specified time - [#680](https://github.com/PrefectHQ/prefect/pull/680)
- `flow.run` is now a blocking call which will run the Flow, on its schedule, and execute full state-based execution (including retries) - [#690](https://github.com/PrefectHQ/prefect/issues/690)
- Pre-populate `prefect.context` with various formatted date strings during execution - [#704](https://github.com/PrefectHQ/prefect/pull/704)
- Add ability to overwrite task attributes such as "name" when calling tasks in the functional API - [#717](https://github.com/PrefectHQ/prefect/issues/717)
- Release Prefect Core under the Apache 2.0 license - [#762](https://github.com/PrefectHQ/prefect/pull/762)

### Enhancements

- Refactor all `State` objects to store fully hydrated `Result` objects which track information about how results should be handled - [#612](https://github.com/PrefectHQ/prefect/pull/612), [#616](https://github.com/PrefectHQ/prefect/pull/616)
- Add `google.cloud.storage` as an optional extra requirement so that the `GCSResultHandler` can be exposed better - [#626](https://github.com/PrefectHQ/prefect/pull/626)
- Add a `start_time` check for Scheduled flow runs, similar to the one for Task runs - [#605](https://github.com/PrefectHQ/prefect/issues/605)
- Project names can now be specified for deployments instead of IDs - [#633](https://github.com/PrefectHQ/prefect/pull/633)
- Add a `createProject` mutation function to the client - [#633](https://github.com/PrefectHQ/prefect/pull/633)
- Add timestamp to auto-generated API docs footer - [#639](https://github.com/PrefectHQ/prefect/pull/639)
- Refactor `Result` interface into `Result` and `SafeResult` - [#649](https://github.com/PrefectHQ/prefect/pull/649)
- The `manual_only` trigger will pass if `resume=True` is found in context, which indicates that a `Resume` state was passed - [#664](https://github.com/PrefectHQ/prefect/issues/664)
- Added DockerOnKubernetes environment (PIN-3) - [#670](https://github.com/PrefectHQ/prefect/pull/670)
- Added Prefect docker image (PIN-3) - [#670](https://github.com/PrefectHQ/prefect/pull/670)
- `defaults_from_attrs` now accepts a splatted list of arguments - [#676](https://github.com/PrefectHQ/prefect/issues/676)
- Add retry functionality to `flow.run(on_schedule=True)` for local execution - [#680](https://github.com/PrefectHQ/prefect/pull/680)
- Add `helper_fns` keyword to `ShellTask` for pre-populating helper functions to commands - [#681](https://github.com/PrefectHQ/prefect/pull/681)
- Convert a few DEBUG level logs to INFO level logs - [#682](https://github.com/PrefectHQ/prefect/issues/682)
- Added DaskOnKubernetes environment (PIN-3) - [#695](https://github.com/PrefectHQ/prefect/pull/695)
- Load `context` from Cloud when running flows - [#699](https://github.com/PrefectHQ/prefect/pull/699)
- Add `Queued` state - [#705](https://github.com/PrefectHQ/prefect/issues/705)
- `flow.serialize()` will always serialize its environment, regardless of `build` - [#696](https://github.com/PrefectHQ/prefect/issues/696)
- `flow.deploy()` now raises an informative error if your container cannot deserialize the Flow - [#711](https://github.com/PrefectHQ/prefect/issues/711)
- Add `_MetaState` as a parent class for states that modify other states - [#726](https://github.com/PrefectHQ/prefect/pull/726)
- Add `flow` keyword argument to `Task.set_upstream()` and `Task.set_downstream()` - [#749](https://github.com/PrefectHQ/prefect/pull/749)
- Add `is_retrying()` helper method to all `State` objects - [#753](https://github.com/PrefectHQ/prefect/pull/753)
- Allow for state handlers which return `None` - [#753](https://github.com/PrefectHQ/prefect/pull/753)
- Add daylight saving time support for `CronSchedule` - [#729](https://github.com/PrefectHQ/prefect/pull/729)
- Add `idempotency_key` and `context` arguments to `Client.create_flow_run` - [#757](https://github.com/PrefectHQ/prefect/issues/757)
- Make `EmailTask` more secure by pulling credentials from secrets - [#706](https://github.com/PrefectHQ/prefect/issues/706)

### Task Library

- Add `GCSUpload` and `GCSDownload` for uploading / retrieving string data to / from Google Cloud Storage - [#673](https://github.com/PrefectHQ/prefect/pull/673)
- Add `BigQueryTask` and `BigQueryInsertTask` for executing queries against BigQuery tables and inserting data - [#678](https://github.com/PrefectHQ/prefect/pull/678), [#685](https://github.com/PrefectHQ/prefect/pull/685)
- Add `FilterTask` for filtering out lists of results - [#637](https://github.com/PrefectHQ/prefect/issues/637)
- Add `S3Download` and `S3Upload` for interacting with data stored on AWS S3 - [#692](https://github.com/PrefectHQ/prefect/issues/692)
- Add `AirflowTask` and `AirflowTriggerDAG` tasks to the task library for running individual Airflow tasks / DAGs - [#735](https://github.com/PrefectHQ/prefect/issues/735)
- Add `OpenGitHubIssue` and `CreateGitHubPR` tasks for interacting with GitHub repositories - [#771](https://github.com/PrefectHQ/prefect/pull/771)
- Add Kubernetes tasks for deployments, jobs, pods, and services - [#779](https://github.com/PrefectHQ/prefect/pull/779)
- Add Airtable tasks - [#803](https://github.com/PrefectHQ/prefect/pull/803)
- Add Twitter tasks - [#803](https://github.com/PrefectHQ/prefect/pull/803)
- Add `GetRepoInfo` for pulling GitHub repository information - [#816](https://github.com/PrefectHQ/prefect/pull/816)

### Fixes

- Fix edge case in doc generation in which some `Exception`s' call signature could not be inspected - [#513](https://github.com/PrefectHQ/prefect/issues/513)
- Fix bug in which exceptions raised within flow runner state handlers could not be sent to Cloud - [#628](https://github.com/PrefectHQ/prefect/pull/628)
- Fix issue wherein heartbeats were not being called on a fixed interval - [#669](https://github.com/PrefectHQ/prefect/pull/669)
- Fix issue wherein code blocks inside of method docs couldn't use `**kwargs` - [#658](https://github.com/PrefectHQ/prefect/issues/658)
- Fix bug in which Prefect-generated Keys for S3 buckets were not properly converted to strings - [#698](https://github.com/PrefectHQ/prefect/pull/698)
- Fix next line after Docker Environment push/pull from overwriting progress bar - [#702](https://github.com/PrefectHQ/prefect/pull/702)
- Fix issue with `JinjaTemplate` not being pickleable - [#710](https://github.com/PrefectHQ/prefect/pull/710)
- Fix issue with creating secrets from JSON documents using the Core Client - [#715](https://github.com/PrefectHQ/prefect/pull/715)
- Fix issue with deserialization of JSON secrets unnecessarily calling `json.loads` - [#716](https://github.com/PrefectHQ/prefect/pull/716)
- Fix issue where `IntervalSchedules` didn't respect daylight saving time after serialization - [#729](https://github.com/PrefectHQ/prefect/pull/729)

### Breaking Changes

- Remove the `BokehRunner` and associated webapp - [#609](https://github.com/PrefectHQ/prefect/issues/609)
- Rename `ResultHandler` methods from `serialize` / `deserialize` to `write` / `read` - [#612](https://github.com/PrefectHQ/prefect/pull/612)
- Refactor all `State` objects to store fully hydrated `Result` objects which track information about how results should be handled - [#612](https://github.com/PrefectHQ/prefect/pull/612), [#616](https://github.com/PrefectHQ/prefect/pull/616)
- `Client.create_flow_run` now returns a string instead of a `GraphQLResult` object to match the API of `deploy` - [#630](https://github.com/PrefectHQ/prefect/pull/630)
- `flow.deploy` and `client.deploy` require a `project_name` instead of an ID - [#633](https://github.com/PrefectHQ/prefect/pull/633)
- Upstream state results now take precedence for task inputs over `cached_inputs` - [#591](https://github.com/PrefectHQ/prefect/issues/591)
- Rename `Match` task (used inside control flow) to `CompareValue` - [#638](https://github.com/PrefectHQ/prefect/pull/638)
- `Client.graphql()` now returns a response with up to two keys (`data` and `errors`). Previously the `data` key was automatically selected - [#642](https://github.com/PrefectHQ/prefect/pull/642)
- `ContainerEnvironment` was changed to `DockerEnvironment` - [#670](https://github.com/PrefectHQ/prefect/pull/670)
- The environment `from_file` was moved to `utilities.environments` - [#670](https://github.com/PrefectHQ/prefect/pull/670)
- Removed `start_tasks` argument from `FlowRunner.run()` and `check_upstream` argument from `TaskRunner.run()` - [#672](https://github.com/PrefectHQ/prefect/pull/672)
- Remove support for Python 3.4 - [#671](https://github.com/PrefectHQ/prefect/issues/671)
- `flow.run` is now a blocking call which will run the Flow, on its schedule, and execute full state-based execution (including retries) - [#690](https://github.com/PrefectHQ/prefect/issues/690)
- Remove `make_return_failed_handler` as `flow.run` now returns all task states - [#693](https://github.com/PrefectHQ/prefect/pull/693)
- Refactor Airflow migration tools into a single `AirflowTask` in the task library for running individual Airflow tasks - [#735](https://github.com/PrefectHQ/prefect/issues/735)
- `name` is now required on all Flow objects - [#732](https://github.com/PrefectHQ/prefect/pull/732)
- Separate installation "extras" packages into multiple, smaller extras - [#739](https://github.com/PrefectHQ/prefect/issues/739)
- `Flow.parameters()` always returns a set of parameters - [#756](https://github.com/PrefectHQ/prefect/pull/756)

## 0.4.1 <Badge text="beta" type="success"/>

Released January 31, 2019

### Features

- Add ability to run scheduled flows locally via `on_schedule` kwarg in `flow.run()` - [#519](https://github.com/PrefectHQ/prefect/issues/519)
- Allow tasks to specify their own result handlers, ensure inputs and outputs are stored only when necessary, and ensure no raw data is sent to the database - [#587](https://github.com/PrefectHQ/prefect/pull/587)

### Enhancements

- Allow for building `ContainerEnvironment`s locally without pushing to registry - [#514](https://github.com/PrefectHQ/prefect/issues/514)
- Make mapping more robust when running children tasks multiple times - [#541](https://github.com/PrefectHQ/prefect/pull/541)
- Always prefer `cached_inputs` over upstream states, if available - [#546](https://github.com/PrefectHQ/prefect/pull/546)
- Add hooks to `FlowRunner.initialize_run()` for manipulating task states and contexts - [#548](https://github.com/PrefectHQ/prefect/pull/548)
- Improve state-loading strategy for Prefect Cloud - [#555](https://github.com/PrefectHQ/prefect/issues/555)
- Introduce `on_failure` kwarg to Tasks and Flows for user-friendly failure callbacks - [#551](https://github.com/PrefectHQ/prefect/issues/551)
- Include `scheduled_start_time` in context for Flow runs - [#524](https://github.com/PrefectHQ/prefect/issues/524)
- Add GitHub PR template - [#542](https://github.com/PrefectHQ/prefect/pull/542)
- Allow flows to be deployed to Prefect Cloud without a project id - [#571](https://github.com/PrefectHQ/prefect/pull/571)
- Introduce serialization schemas for ResultHandlers - [#572](https://github.com/PrefectHQ/prefect/issues/572)
- Add new `metadata` attribute to States for managing user-generated results - [#573](https://github.com/PrefectHQ/prefect/issues/573)
- Add new 'JSONResultHandler' for serializing small bits of data without external storage - [#576](https://github.com/PrefectHQ/prefect/issues/576)
- Use `JSONResultHandler` for all Parameter caching - [#590](https://github.com/PrefectHQ/prefect/pull/590)

### Fixes

- Fixed `flow.deploy()` attempting to access a nonexistent string attribute - [#503](https://github.com/PrefectHQ/prefect/pull/503)
- Ensure all logs make it to the logger service in deployment - [#508](https://github.com/PrefectHQ/prefect/issues/508), [#552](https://github.com/PrefectHQ/prefect/issues/552)
- Fix a situation where `Paused` tasks would be treated as `Pending` and run - [#535](https://github.com/PrefectHQ/prefect/pull/535)
- Ensure errors raised in state handlers are trapped appropriately in Cloud Runners - [#554](https://github.com/PrefectHQ/prefect/pull/554)
- Ensure unexpected errors raised in FlowRunners are robustly handled - [#568](https://github.com/PrefectHQ/prefect/pull/568)
- Fixed non-deterministic errors in mapping caused by clients resolving futures of other clients - [#569](https://github.com/PrefectHQ/prefect/pull/569)
- Older versions of Prefect will now ignore fields added by newer versions when deserializing objects - [#583](https://github.com/PrefectHQ/prefect/pull/583)
- Result handler failures now result in clear task run failures - [#575](https://github.com/PrefectHQ/prefect/issues/575)
- Fix issue deserializing old states with empty metadata - [#590](https://github.com/PrefectHQ/prefect/pull/590)
- Fix issue serializing `cached_inputs` - [#594](https://github.com/PrefectHQ/prefect/pull/594)

### Breaking Changes

- Move `prefect.client.result_handlers` to `prefect.engine.result_handlers` - [#512](https://github.com/PrefectHQ/prefect/pull/512)
- Removed `inputs` kwarg from `TaskRunner.run()` - [#546](https://github.com/PrefectHQ/prefect/pull/546)
- Moves the `start_task_ids` argument from `FlowRunner.run()` to `Environment.run()` - [#544](https://github.com/PrefectHQ/prefect/issues/544), [#545](https://github.com/PrefectHQ/prefect/pull/545)
- Convert `timeout` kwarg from `timedelta` to `integer` - [#540](https://github.com/PrefectHQ/prefect/issues/540)
- Remove `timeout` kwarg from `executor.wait` - [#569](https://github.com/PrefectHQ/prefect/pull/569)
- Serialization of States will _ignore_ any result data that hasn't been processed - [#581](https://github.com/PrefectHQ/prefect/pull/581)
- Removes `VersionedSchema` in favor of implicit versioning: serializers will ignore unknown fields and the `create_object` method is responsible for recreating missing ones - [#583](https://github.com/PrefectHQ/prefect/pull/583)
- Convert and rename `CachedState` to a successful state named `Cached`, and also remove the superfluous `cached_result` attribute - [#586](https://github.com/PrefectHQ/prefect/issues/586)

## 0.4.0 <Badge text="beta" type="success"/>

Released January 8, 2019

### Features

- Add support for Prefect Cloud - [#374](https://github.com/PrefectHQ/prefect/pull/374), [#406](https://github.com/PrefectHQ/prefect/pull/406), [#473](https://github.com/PrefectHQ/prefect/pull/473), [#491](https://github.com/PrefectHQ/prefect/pull/491)
- Add versioned serialization schemas for `Flow`, `Task`, `Parameter`, `Edge`, `State`, `Schedule`, and `Environment` objects - [#310](https://github.com/PrefectHQ/prefect/pull/310), [#318](https://github.com/PrefectHQ/prefect/pull/318), [#319](https://github.com/PrefectHQ/prefect/pull/319), [#340](https://github.com/PrefectHQ/prefect/pull/340)
- Add ability to provide `ResultHandler`s for storing private result data - [#391](https://github.com/PrefectHQ/prefect/pull/391), [#394](https://github.com/PrefectHQ/prefect/pull/394), [#430](https://github.com/PrefectHQ/prefect/pull/430/)
- Support depth-first execution of mapped tasks and tracking of both the static "parent" and dynamic "children" via `Mapped` states - [#485](https://github.com/PrefectHQ/prefect/pull/485)

### Enhancements

- Add new `TimedOut` state for task execution timeouts - [#255](https://github.com/PrefectHQ/prefect/issues/255)
- Use timezone-aware dates throughout Prefect - [#325](https://github.com/PrefectHQ/prefect/pull/325)
- Add `description` and `tags` arguments to `Parameters` - [#318](https://github.com/PrefectHQ/prefect/pull/318)
- Allow edge `key` checks to be skipped in order to create "dummy" flows from metadata - [#319](https://github.com/PrefectHQ/prefect/pull/319)
- Add new `names_only` keyword to `flow.parameters` - [#337](https://github.com/PrefectHQ/prefect/pull/337)
- Add utility for building GraphQL queries and simple schemas from Python objects - [#342](https://github.com/PrefectHQ/prefect/pull/342)
- Add links to downloadable Jupyter notebooks for all tutorials - [#212](https://github.com/PrefectHQ/prefect/issues/212)
- Add `to_dict` convenience method for `DotDict` class - [#341](https://github.com/PrefectHQ/prefect/issues/341)
- Refactor requirements to a custom `ini` file specification - [#347](https://github.com/PrefectHQ/prefect/pull/347)
- Refactor API documentation specification to `toml` file - [#361](https://github.com/PrefectHQ/prefect/pull/361)
- Add new SQLite tasks for basic SQL scripting and querying - [#291](https://github.com/PrefectHQ/prefect/issues/291)
- Executors now pass `map_index` into the `TaskRunner`s - [#373](https://github.com/PrefectHQ/prefect/pull/373)
- All schedules support `start_date` and `end_date` parameters - [#375](https://github.com/PrefectHQ/prefect/pull/375)
- Add `DateTime` marshmallow field for timezone-aware serialization - [#378](https://github.com/PrefectHQ/prefect/pull/378)
- Adds ability to put variables into context via the config - [#381](https://github.com/PrefectHQ/prefect/issues/381)
- Adds new `client.deploy` method for adding new flows to the Prefect Cloud - [#388](https://github.com/PrefectHQ/prefect/issues/388)
- Add `id` attribute to `Task` class - [#416](https://github.com/PrefectHQ/prefect/issues/416)
- Add new `Resume` state for resuming from `Paused` tasks - [#435](https://github.com/PrefectHQ/prefect/issues/435)
- Add support for heartbeats - [#436](https://github.com/PrefectHQ/prefect/issues/436)
- Add new `Submitted` state for signaling that `Scheduled` tasks have been handled - [#445](https://github.com/PrefectHQ/prefect/issues/445)
- Add ability to add custom environment variables and copy local files into `ContainerEnvironment`s - [#453](https://github.com/PrefectHQ/prefect/issues/453)
- Add `set_secret` method to Client for creating and setting the values of user secrets - [#452](https://github.com/PrefectHQ/prefect/issues/452)
- Refactor runners into `CloudTaskRunner` and `CloudFlowRunner` classes - [#431](https://github.com/PrefectHQ/prefect/issues/431)
- Added functions for loading default `engine` classes from config - [#477](https://github.com/PrefectHQ/prefect/pull/477)

### Fixes

- Fixed issue with `GraphQLResult` reprs - [#374](https://github.com/PrefectHQ/prefect/pull/374)
- `CronSchedule` produces expected results across daylight savings time transitions - [#375](https://github.com/PrefectHQ/prefect/pull/375)
- `utilities.serialization.Nested` properly respects `marshmallow.missing` values - [#398](https://github.com/PrefectHQ/prefect/pull/398)
- Fixed issue in capturing unexpected mapping errors during task runs - [#409](https://github.com/PrefectHQ/prefect/pull/409)
- Fixed issue in `flow.visualize()` so that mapped flow states can be passed and colored - [#387](https://github.com/PrefectHQ/prefect/issues/387)
- Fixed issue where `IntervalSchedule` was serialized at "second" resolution, not lower - [#427](https://github.com/PrefectHQ/prefect/pull/427)
- Fixed issue where `SKIP` signals were preventing multiple layers of mapping - [#455](https://github.com/PrefectHQ/prefect/issues/455)
- Fixed issue with multi-layer mapping in `flow.visualize()` - [#454](https://github.com/PrefectHQ/prefect/issues/454)
- Fixed issue where Prefect Cloud `cached_inputs` weren't being used locally - [#434](https://github.com/PrefectHQ/prefect/issues/434)
- Fixed issue where `Config.set_nested` would have an error if the provided key was nested deeper than an existing terminal key - [#479](https://github.com/PrefectHQ/prefect/pull/479)
- Fixed issue where `state_handlers` were not called for certain signals - [#494](https://github.com/PrefectHQ/prefect/pull/494)

### Breaking Changes

- Remove `NoSchedule` and `DateSchedule` schedule classes - [#324](https://github.com/PrefectHQ/prefect/pull/324)
- Change `serialize()` method to use schemas rather than custom dict - [#318](https://github.com/PrefectHQ/prefect/pull/318)
- Remove `timestamp` property from `State` classes - [#305](https://github.com/PrefectHQ/prefect/pull/305)
- Remove the custom JSON encoder library at `prefect.utilities.json` - [#336](https://github.com/PrefectHQ/prefect/pull/336)
- `flow.parameters` now returns a set of parameters instead of a dictionary - [#337](https://github.com/PrefectHQ/prefect/pull/337)
- Renamed `to_dotdict` -> `as_nested_dict` - [#339](https://github.com/PrefectHQ/prefect/pull/339)
- Moved `prefect.utilities.collections.GraphQLResult` to `prefect.utilities.graphql.GraphQLResult` - [#371](https://github.com/PrefectHQ/prefect/pull/371)
- `SynchronousExecutor` now does _not_ do depth first execution for mapped tasks - [#373](https://github.com/PrefectHQ/prefect/pull/373)
- Renamed `prefect.utilities.serialization.JSONField` -> `JSONCompatible`, removed its `max_size` feature, and no longer automatically serialize payloads as strings - [#376](https://github.com/PrefectHQ/prefect/pull/376)
- Renamed `prefect.utilities.serialization.NestedField` -> `Nested` - [#376](https://github.com/PrefectHQ/prefect/pull/376)
- Renamed `prefect.utilities.serialization.NestedField.dump_fn` -> `NestedField.value_selection_fn` for clarity - [#377](https://github.com/PrefectHQ/prefect/pull/377)
- Local secrets are now pulled from `secrets` in context instead of `_secrets` - [#382](https://github.com/PrefectHQ/prefect/pull/382)
- Remove Task and Flow descriptions, Flow project & version attributes - [#383](https://github.com/PrefectHQ/prefect/issues/383)
- Changed `Schedule` parameter from `on_or_after` to `after` - [#396](https://github.com/PrefectHQ/prefect/issues/396)
- Environments are immutable and return `dict` keys instead of `str`; some arguments for `ContainerEnvironment` are removed - [#398](https://github.com/PrefectHQ/prefect/pull/398)
- `environment.run()` and `environment.build()`; removed the `flows` CLI and replaced it with a top-level CLI command, `prefect run` - [#400](https://github.com/PrefectHQ/prefect/pull/400)
- The `set_temporary_config` utility now accepts a single dict of multiple config values, instead of just a key/value pair, and is located in `utilities.configuration` - [#401](https://github.com/PrefectHQ/prefect/pull/401)
- Bump `click` requirement to 7.0, which changes underscores to hyphens at CLI - [#409](https://github.com/PrefectHQ/prefect/pull/409)
- `IntervalSchedule` rejects intervals of less than one minute - [#427](https://github.com/PrefectHQ/prefect/pull/427)
- `FlowRunner` returns a `Running` state, not a `Pending` state, when flows do not finish - [#433](https://github.com/PrefectHQ/prefect/pull/433)
- Remove the `task_contexts` argument from `FlowRunner.run()` - [#440](https://github.com/PrefectHQ/prefect/pull/440)
- Remove the leading underscore from Prefect-set context keys - [#446](https://github.com/PrefectHQ/prefect/pull/446)
- Removed throttling tasks within the local cluster - [#470](https://github.com/PrefectHQ/prefect/pull/470)
- Even `start_tasks` will not run before their state's `start_time` (if the state is `Scheduled`) - [#474](https://github.com/PrefectHQ/prefect/pull/474)
- `DaskExecutor`'s "processes" keyword argument was renamed "local_processes" - [#477](https://github.com/PrefectHQ/prefect/pull/477)
- Removed the `mapped` and `map_index` kwargs from `TaskRunner.run()`. These values are now inferred automatically - [#485](https://github.com/PrefectHQ/prefect/pull/485)
- The `upstream_states` dictionary used by the Runners only includes `State` values, not lists of `States`. The use case that required lists of `States` is now covered by the `Mapped` state. - [#485](https://github.com/PrefectHQ/prefect/pull/485)

## 0.3.3 <Badge text="alpha" type="warn"/>

Released October 30, 2018

### Features

- Refactor `FlowRunner` and `TaskRunner` into a modular `Runner` pipelines - [#260](https://github.com/PrefectHQ/prefect/pull/260), [#267](https://github.com/PrefectHQ/prefect/pull/267)
- Add configurable `state_handlers` for `FlowRunners`, `Flows`, `TaskRunners`, and `Tasks` - [#264](https://github.com/PrefectHQ/prefect/pull/264), [#267](https://github.com/PrefectHQ/prefect/pull/267)
- Add gmail and slack notification state handlers w/ tutorial - [#274](https://github.com/PrefectHQ/prefect/pull/274), [#294](https://github.com/PrefectHQ/prefect/pull/294)

### Enhancements

- Add a new method `flow.get_tasks()` for easily filtering flow tasks by attribute - [#242](https://github.com/PrefectHQ/prefect/pull/242)
- Add new `JinjaTemplate` for easily rendering jinja templates - [#200](https://github.com/PrefectHQ/prefect/issues/200)
- Add new `PAUSE` signal for halting task execution - [#246](https://github.com/PrefectHQ/prefect/pull/246)
- Add new `Paused` state corresponding to `PAUSE` signal, and new `pause_task` utility - [#251](https://github.com/PrefectHQ/prefect/issues/251)
- Add ability to timeout task execution for all executors except `DaskExecutor(processes=True)` - [#240](https://github.com/PrefectHQ/prefect/issues/240)
- Add explicit unit test to check Black formatting (Python 3.6+) - [#261](https://github.com/PrefectHQ/prefect/pull/261)
- Add ability to set local secrets in user config file - [#231](https://github.com/PrefectHQ/prefect/issues/231), [#274](https://github.com/PrefectHQ/prefect/pull/274)
- Add `is_skipped()` and `is_scheduled()` methods for `State` objects - [#266](https://github.com/PrefectHQ/prefect/pull/266), [#278](https://github.com/PrefectHQ/prefect/pull/278)
- Adds `now()` as a default `start_time` for `Scheduled` states - [#278](https://github.com/PrefectHQ/prefect/pull/278)
- `Signal` classes now pass arguments to underlying `State` objects - [#279](https://github.com/PrefectHQ/prefect/pull/279)
- Run counts are tracked via `Retrying` states - [#281](https://github.com/PrefectHQ/prefect/pull/281)

### Fixes

- Flow consistently raises if passed a parameter that doesn't exist - [#149](https://github.com/PrefectHQ/prefect/issues/149)

### Breaking Changes

- Renamed `scheduled_time` -> `start_time` in `Scheduled` state objects - [#278](https://github.com/PrefectHQ/prefect/pull/278)
- `TaskRunner.check_for_retry` no longer checks for `Retry` states without `start_time` set - [#278](https://github.com/PrefectHQ/prefect/pull/278)
- Swapped the position of `result` and `message` attributes in State initializations, and started storing caught exceptions as results - [#283](https://github.com/PrefectHQ/prefect/issues/283)

## 0.3.2 <Badge text="alpha" type="warn"/>

Released October 2, 2018

### Features

- Local parallelism with `DaskExecutor` - [#151](https://github.com/PrefectHQ/prefect/issues/151), [#186](https://github.com/PrefectHQ/prefect/issues/186)
- Resource throttling based on `tags` - [#158](https://github.com/PrefectHQ/prefect/issues/158), [#186](https://github.com/PrefectHQ/prefect/issues/186)
- `Task.map` for mapping tasks - [#186](https://github.com/PrefectHQ/prefect/issues/186)
- Added `AirFlow` utility for importing Airflow DAGs as Prefect Flows - [#232](https://github.com/PrefectHQ/prefect/pull/232)

### Enhancements

- Use Netlify to deploy docs - [#156](https://github.com/prefecthq/prefect/issues/156)
- Add changelog - [#153](https://github.com/prefecthq/prefect/issues/153)
- Add `ShellTask` - [#150](https://github.com/prefecthq/prefect/issues/150)
- Base `Task` class can now be run as a dummy task - [#191](https://github.com/PrefectHQ/prefect/pull/191)
- New `return_failed` keyword to `flow.run()` for returning failed tasks - [#205](https://github.com/PrefectHQ/prefect/pull/205)
- some minor changes to `flow.visualize()` for visualizing mapped tasks and coloring nodes by state - [#202](https://github.com/PrefectHQ/prefect/issues/202)
- Added new `flow.replace()` method for swapping out tasks within flows - [#230](https://github.com/PrefectHQ/prefect/pull/230)
- Add `debug` kwarg to `DaskExecutor` for optionally silencing dask logs - [#209](https://github.com/PrefectHQ/prefect/issues/209)
- Update `BokehRunner` for visualizing mapped tasks - [#220](https://github.com/PrefectHQ/prefect/issues/220)
- Env var configuration settings are typed - [#204](https://github.com/PrefectHQ/prefect/pull/204)
- Implement `map` functionality for the `LocalExecutor` - [#233](https://github.com/PrefectHQ/prefect/issues/233)

### Fixes

- Fix issue with Versioneer not picking up git tags - [#146](https://github.com/prefecthq/prefect/issues/146)
- `DotDicts` can have non-string keys - [#193](https://github.com/prefecthq/prefect/issues/193)
- Fix unexpected behavior in assigning tags using contextmanagers - [#190](https://github.com/PrefectHQ/prefect/issues/190)
- Fix bug in initialization of Flows with only `edges` - [#225](https://github.com/PrefectHQ/prefect/pull/225)
- Remove "bottleneck" when creating pipelines of mapped tasks - [#224](https://github.com/PrefectHQ/prefect/pull/224)

### Breaking Changes

- Runner refactor - [#221](https://github.com/PrefectHQ/prefect/pull/221)
- Cleaned up signatures of `TaskRunner` methods - [#171](https://github.com/prefecthq/prefect/issues/171)
- Locally, Python 3.4 users can not run the more advanced parallel executors (`DaskExecutor`) [#186](https://github.com/PrefectHQ/prefect/issues/186)

## 0.3.1 <Badge text="alpha" type="warn"/>

Released September 6, 2018

### Features

- Support for user configuration files - [#195](https://github.com/PrefectHQ/prefect/pull/195)

### Enhancements

- None

### Fixes

- Let DotDicts accept non-string keys - [#193](https://github.com/PrefectHQ/prefect/pull/193), [#194](https://github.com/PrefectHQ/prefect/pull/194)

### Breaking Changes

- None

## 0.3.0 <Badge text="alpha" type="warn"/>

Released August 20, 2018

### Features

- BokehRunner - [#104](https://github.com/prefecthq/prefect/issues/104), [#128](https://github.com/prefecthq/prefect/issues/128)
- Control flow: `ifelse`, `switch`, and `merge` - [#92](https://github.com/prefecthq/prefect/issues/92)
- Set state from `reference_tasks` - [#95](https://github.com/prefecthq/prefect/issues/95), [#137](https://github.com/prefecthq/prefect/issues/137)
- Add flow `Registry` - [#90](https://github.com/prefecthq/prefect/issues/90)
- Output caching with various `cache_validators` - [#84](https://github.com/prefecthq/prefect/issues/84), [#107](https://github.com/prefecthq/prefect/issues/107)
- Dask executor - [#82](https://github.com/prefecthq/prefect/issues/82), [#86](https://github.com/prefecthq/prefect/issues/86)
- Automatic input caching for retries, manual-only triggers - [#78](https://github.com/prefecthq/prefect/issues/78)
- Functional API for `Flow` definition
- `State` classes
- `Signals` to transmit `State`

### Enhancements

- Add custom syntax highlighting to docs - [#141](https://github.com/prefecthq/prefect/issues/141)
- Add `bind()` method for tasks to call without copying - [#132](https://github.com/prefecthq/prefect/issues/132)
- Cache expensive flow graph methods - [#125](https://github.com/prefecthq/prefect/issues/125)
- Docker environments - [#71](https://github.com/prefecthq/prefect/issues/71)
- Automatic versioning via Versioneer - [#70](https://github.com/prefecthq/prefect/issues/70)
- `TriggerFail` state - [#67](https://github.com/prefecthq/prefect/issues/67)
- State classes - [#59](https://github.com/prefecthq/prefect/issues/59)

### Fixes

- None

### Breaking Changes

- None<|MERGE_RESOLUTION|>--- conflicted
+++ resolved
@@ -3,6 +3,38 @@
 ## Unreleased <Badge text="beta" type="success"/>
 
 These changes are available in the [master branch](https://github.com/PrefectHQ/prefect).
+
+### Features
+
+- None
+
+### Enhancements
+
+- Allow the `Client` to more gracefully handle failed login attempts on initialization - [#1535](https://github.com/PrefectHQ/prefect/pull/1535)
+
+### Task Library
+
+- None
+
+### Fixes
+
+- None
+
+### Deprecations
+
+- None
+
+### Breaking Changes
+
+- None
+
+### Contributors
+
+- None
+
+## 0.6.5 <Badge text="beta" type="success"/>
+
+Released September 20, 2019
 
 ### Features
 
@@ -17,13 +49,9 @@
 - Skip Docker registry pushing and pulling on empty `registry_url` attribute - [#1525](https://github.com/PrefectHQ/prefect/pull/1525)
 - Agents now log platform errors to flow runs which cannot deploy - [#1528](https://github.com/PrefectHQ/prefect/pull/1528)
 - Updating `ShellTask` to work more like Airflow Bash Operator for streaming logs and returning values - [#1451](https://github.com/PrefectHQ/prefect/pull/1451)
-<<<<<<< HEAD
-- Allow the `Client` to more gracefully handle failed login attempts on initialization - [#1535](https://github.com/PrefectHQ/prefect/pull/1535)
-=======
 - Agents now have a verbose/debug logging option for granular output - [#1532](https://github.com/PrefectHQ/prefect/pull/1532)
 - `DaskKubernetesEnvironment` now allows for custom scheduler and worker specs - [#1543](https://github.com/PrefectHQ/prefect/pull/1534), [#1537](https://github.com/PrefectHQ/prefect/pull/1537)
 - Add `BlobStorageDownload` and `BlobStorageUpload` for interacting with data stored on Azure Blob Storage - [#692](https://github.com/PrefectHQ/prefect/pull/1538)
->>>>>>> c282a920
 
 ### Task Library
 
@@ -46,7 +74,6 @@
 ### Contributors
 
 - None
-
 
 ## 0.6.4 <Badge text="beta" type="success"/>
 
@@ -91,7 +118,6 @@
 - [Joe Schmid](https://github.com/joeschmid)
 - [Brett Naul](https://github.com/bnaul)
 
-
 ## 0.6.3 <Badge text="beta" type="success"/>
 
 Released August 30, 2019
@@ -99,7 +125,6 @@
 ### Fixes
 
 - Fix issue with reduced mapped tasks not respecting retries - [#1436](https://github.com/PrefectHQ/prefect/issues/1436)
-
 
 ## 0.6.2 <Badge text="beta" type="success"/>
 
@@ -152,7 +177,6 @@
 ### Contributors
 
 - [Alex Kravetz](http://github.com/akravetz)
-
 
 ## 0.6.1 <Badge text="beta" type="success"/>
 
