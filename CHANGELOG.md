# Changelog

## Unreleased <Badge text="beta" type="success"/>

These changes are available in the [master branch](https://github.com/PrefectHQ/prefect).

### Features

- None

### Enhancements

<<<<<<< HEAD
- Docker daemon reconnect attempts + exit on heartbeat failure -[#1918](https://github.com/PrefectHQ/prefect/pull/1918)
=======
- More responsive agent shutdown - [#1921](https://github.com/PrefectHQ/prefect/issues/1921)
>>>>>>> 7ce840fe

### Task Library

- None

### Fixes

- None

### Deprecations

- None

### Breaking Changes

- None

### Contributors

- None

## 0.9.0 <Badge text="beta" type="success"/>

Released on Jan 15, 2020.

### Features

- Added the ability to leverage native ECS task definition revisions for flow versions in Fargate agent - [#1870](https://github.com/PrefectHQ/prefect/pull/1870)
- Added the ability to pull in kwargs per flow version from S3 on flow submission in Fargate agent - [#1870](https://github.com/PrefectHQ/prefect/pull/1870)
- Add sensible default result handlers to non-Docker storage options - [#1888](https://github.com/PrefectHQ/prefect/issues/1888)

### Enhancements

- Allow for task looping to beyond Python's maximum recursion depth - [#1862](https://github.com/PrefectHQ/prefect/pull/1862)
- Prevent duplication of stdout logs from multiple instantiated agents - [#1866](https://github.com/PrefectHQ/prefect/pull/1866)
- Allow intervals less than 60 seconds in `IntervalClock`s - [#1880](https://github.com/PrefectHQ/prefect/pull/1880)
- Introduce new `Secret.exists` method for checking whether a Secret is available - [#1882](https://github.com/PrefectHQ/prefect/pull/1882)
- Introduce new `-e` CLI options on agent start commands to allow passing environment variables to flow runs - [#1878](https://github.com/PrefectHQ/prefect/issues/1878)
- Stop persisting `None` when calling result handlers - [#1894](https://github.com/PrefectHQ/prefect/pull/1894)
- Change Cancelled state to indicate Finished instead of Failed - [#1903](https://github.com/PrefectHQ/prefect/pull/1903)
- All States now store `cached_inputs` for easier recovery from failure - [#1898](https://github.com/PrefectHQ/prefect/issues/1898)
- Always checkpoint tasks which have result handlers - [#1898](https://github.com/PrefectHQ/prefect/issues/1898)

### Task Library

- Remove implicit requirement that Google Tasks use Prefect Cloud Secrets - [#1882](https://github.com/PrefectHQ/prefect/pull/1882)

### Fixes

- Enforce provision of `max_retries` if specifying `retry_delay` for a `Task` - [#1875](https://github.com/PrefectHQ/prefect/pull/1875)
- Fix issue with reduce tasks in `flow.visualize()` - [#1793](https://github.com/PrefectHQ/prefect/issues/1793)

### Deprecations

- The checkpointing kwarg will be removed from Tasks as it is now a default behavior - [#1898](https://github.com/PrefectHQ/prefect/issues/1898)

### Breaking Changes

- Remove default value for `aws_credentials_secret` on all S3 hooks - [#1886](https://github.com/PrefectHQ/prefect/issues/1886)
- Remove `config.engine.result_handler` section of Prefect config - [#1888](https://github.com/PrefectHQ/prefect/issues/1888)
- Remove default value for `credentials_secret` on `GCSResultHandler` - [#1888](https://github.com/PrefectHQ/prefect/issues/1888)
- Remove default value for `azure_credentials_secret` on `AzureResultHandler` - [#1888](https://github.com/PrefectHQ/prefect/issues/1888)

### Contributors

- [Daryll Strauss](daryll.strauss@gmail.com)
- [Braun Reyes](https://github.com/braunreyes)

## 0.8.1 <Badge text="beta" type="success"/>

Released on Dec 17, 2019.

### Features

- None

### Enhancements

- Enhanced treatment of nested and ordered constant values - [#1829](https://github.com/PrefectHQ/prefect/pull/1829)
- Add `on_datetime`, `on_date`, and `at_time` filters - [#1837](https://github.com/PrefectHQ/prefect/pull/1837)
- Add `--latest` flag for Kubernetes Agent install CLI command - [#1842](https://github.com/PrefectHQ/prefect/pull/1842)
- Add `--no-cloud-logs` flag for all agents to optionally opt-out of logs being sent to Prefect Cloud - [#1843](https://github.com/PrefectHQ/prefect/pull/1843)
- Agents mark Flow Runs as `Failed` if a deployment error occurs - [#1848](https://github.com/PrefectHQ/prefect/pull/1848)
- `Submitted` states from Agents include deployment identifier information - [#1848](https://github.com/PrefectHQ/prefect/pull/1848)
- Update heartbeats to respect Cloud flow settings - [#1851](https://github.com/PrefectHQ/prefect/pull/1851)
- Add flow run name to `prefect.context` - [#1855](https://github.com/PrefectHQ/prefect/pull/1855)
- Add `--namespace` option for Kubernetes Agent start CLI command - [#1859](https://github.com/PrefectHQ/prefect/pull/1859)
- Add Prefect job resource configuration for Kubernetes Agent - [#1859](https://github.com/PrefectHQ/prefect/pull/1859)

### Task Library

- Add task for scheduling a flow run - [#1871](https://github.com/PrefectHQ/prefect/pull/1871)

### Fixes

- Fix Agent deployment errors interrupting full list of found Flow Runs - [#1848](https://github.com/PrefectHQ/prefect/pull/1848)
- Fix issue with a single bad log preventing all logs from being sent to Cloud - [#1845](https://github.com/PrefectHQ/prefect/pull/1845)
- Fix Kubernetes Agent passing empty default namespace - [#1839](https://github.com/PrefectHQ/prefect/pull/1839)

### Deprecations

- None

### Breaking Changes

- None

### Contributors

- None

## 0.8.0 <Badge text="beta" type="success"/>

Released on Dec 11, 2019.

### Features

- Added new Local Agent to run Flows from Local Storage, S3 Storage, and GCS Storage - [#1819](https://github.com/PrefectHQ/prefect/pull/1819)
- Added Azure Blob Storage for Flows - [#1831](https://github.com/PrefectHQ/prefect/pull/1831)
- Added GCS Storage for Flows - [#1809](https://github.com/PrefectHQ/prefect/pull/1809)
- Added S3 Storage for Flows - [#1753](https://github.com/PrefectHQ/prefect/pull/1753)

### Enhancements

- Add `--rbac` flag to `prefect agent install` for Kubernetes Agent - [#1822](https://github.com/PrefectHQ/prefect/pull/1822)
- Add `prefect agent install` option to output `supervisord.conf` file for Local Agent - [#1819](https://github.com/PrefectHQ/prefect/pull/1819)
- Add convenience `parents()` and `children()` classmethods to all State objects for navigating the hierarchy - [#1784](https://github.com/PrefectHQ/prefect/pull/1784)
- Add new `not_all_skipped` trigger and set it as the default for merge tasks - [#1768](https://github.com/PrefectHQ/prefect/issues/1768)

### Task Library

- Azure Blob tasks now use newer `BlockBlobService` with connection string authentication - [#1831](https://github.com/PrefectHQ/prefect/pull/1831)

### Fixes

- Fix issue with `flow.visualize()` for mapped tasks which are skipped - [#1765](https://github.com/PrefectHQ/prefect/issues/1765)
- Fix issue with timeouts only being softly enforced - [#1145](https://github.com/PrefectHQ/prefect/issues/1145), [#1686](https://github.com/PrefectHQ/prefect/issues/1686)
- Log agent errors using `write_run_logs` instead of the deprecated `write_run_log` - [#1791](https://github.com/PrefectHQ/prefect/pull/1791)
- Fix issue with `flow.update()` not transferring constants - [#1785](https://github.com/PrefectHQ/prefect/pull/1785)

### Deprecations

- `flow.deploy` is deprecated in favor of `flow.register` - [#1819](https://github.com/PrefectHQ/prefect/pull/1819)

### Breaking Changes

- Default Flow storage is now `Local` instead of `Docker` - [#1819](https://github.com/PrefectHQ/prefect/pull/1819)
- Docker based `LocalAgent` is renamed `DockerAgent` - [#1819](https://github.com/PrefectHQ/prefect/pull/1819)
- `prefect agent start` now defaults to new `LocalAgent` - [#1819](https://github.com/PrefectHQ/prefect/pull/1819)

### Contributors

- None

## 0.7.3 <Badge text="beta" type="success"/>

Released on Nov 26, 2019.

### Features

- Add graceful cancellation hooks to Flow and Task runners - [#1758](https://github.com/PrefectHQ/prefect/pull/1758)

### Enhancements

- Add option to specify a run name for `cloud run` CLI command - [#1756](https://github.com/PrefectHQ/prefect/pull/1756)
- Add `work_stealing` option to `DaskKubernetesEnvironment` - [#1760](https://github.com/PrefectHQ/prefect/pull/1760)
- Improve heartbeat thread management - [#1770](https://github.com/PrefectHQ/prefect/pull/1770)
- Add unique scheduler Job name to `DaskKubernetesEnvironment` - [#1772](https://github.com/PrefectHQ/prefect/pull/1772)
- Add informative error when trying to map with the `LocalDaskExecutor` using processes - [#1777](https://github.com/PrefectHQ/prefect/pull/1777)

### Task Library

- None

### Fixes

- Fix issue with heartbeat thread deadlocking dask execution when using a `worker_client` - [#1750](https://github.com/PrefectHQ/prefect/pull/1750)
- Fix issue with Environments not calling `run_flow` on Environment stored on Flow object - [#1752](https://github.com/PrefectHQ/prefect/pull/1752)
- Fix issue with Docker build context when providing custom docker files - [#1762](https://github.com/PrefectHQ/prefect/pull/1762)

### Deprecations

- None

### Breaking Changes

- None

### Contributors

- None

## 0.7.2 <Badge text="beta" type="success"/>

Released on Nov 15, 2019.

### Features

- Allow users to provide a custom version group ID for controlling Cloud versioning - [#1665](https://github.com/PrefectHQ/prefect/issues/1665)
- Stop autogenerating constant tasks - [#1730](https://github.com/PrefectHQ/prefect/pull/1730)

### Enhancements

- Raise an informative error when context objects are pickled - [#1710](https://github.com/PrefectHQ/prefect/issues/1710)
- Add an option to pass in `run_name` to a flow run to override the auto-generated names when calling `create_flow_run` [#1661](https://github.com/PrefectHQ/cloud/pull/1661)
- Add informative logs in the event that a heartbeat thread dies - [#1721](https://github.com/PrefectHQ/prefect/pull/1721)
- Loosen Job spec requirements for `KubernetesJobEnvironment` - [#1713](https://github.com/PrefectHQ/prefect/pull/1713)
- Loosen `containerDefinitions` requirements for `FargateTaskEnvironment` - [#1713](https://github.com/PrefectHQ/prefect/pull/1713)
- Local Docker agent proactively fails flow runs if image cannot be pulled - [#1395](https://github.com/PrefectHQ/prefect/issues/1395)
- Add graceful keyboard interrupt shutdown for all agents - [#1731](https://github.com/PrefectHQ/prefect/pull/1731)
- `agent start` CLI command now allows for Agent kwargs - [#1737](https://github.com/PrefectHQ/prefect/pull/1737)
- Add users to specify a custom Dockerfile for Docker storage - [#1738](https://github.com/PrefectHQ/prefect/pull/1738)
- Expose `labels` kwarg in `flow.deploy` for convenient labeling of Flows - [#1742](https://github.com/PrefectHQ/prefect/pull/1742)

### Task Library

- None

### Fixes

- `FargateTaskEnvironment` now uses provided `family` for task definition naming - [#1713](https://github.com/PrefectHQ/prefect/pull/1713)
- Fix executor initialization missing `self` in `KubernetesJobEnvironment` - [#1713](https://github.com/PrefectHQ/prefect/pull/1713)
- Fix `identifier_label` not being generated on each run for Kubernetes based environments - [#1718](https://github.com/PrefectHQ/prefect/pull/1718)
- Fix issue where users could not override their user config path when deploying Docker to Cloud - [#1719](https://github.com/PrefectHQ/prefect/pull/1719)
- Respect order of inputs in merge - [#1736](https://github.com/~/1736)

### Deprecations

- None

### Breaking Changes

- None

### Contributors

- [Brett Naul](https://github.com/bnaul)

## 0.7.1 <Badge text="beta" type="success"/>

Released on Nov 5, 2019

### Features

- None

### Enhancements

- Add a `save`/`load` interface to Flows - [#1685](https://github.com/PrefectHQ/prefect/pull/1685), [#1695](https://github.com/PrefectHQ/prefect/pull/1695)
- Add option to specify `aws_session_token` for the `FargateTaskEnvironment` - [#1688](https://github.com/PrefectHQ/prefect/pull/1688)
- Add `EnvVarSecrets` for loading sensitive information from environment variables - [#1683](https://github.com/PrefectHQ/prefect/pull/1683)
- Add an informative version header to all Cloud client requests - [#1690](https://github.com/PrefectHQ/prefect/pull/1690)
- Auto-label Flow environments when using Local storage - [#1696](https://github.com/PrefectHQ/prefect/pull/1696)
- Batch upload logs to Cloud in a background thread for improved performance - [#1691](https://github.com/PrefectHQ/prefect/pull/1691)
- Include agent labels within each flow's configuration environment - [#1671](https://github.com/PrefectHQ/prefect/issues/1671)

### Task Library

- None

### Fixes

- Fix Fargate Agent access defaults and environment variable support - [#1687](https://github.com/PrefectHQ/prefect/pull/1687)
- Removed default python version for docker builds - [#1705](https://github.com/PrefectHQ/prefect/pull/1705)
- Attempt to install prefect in any docker image (if it is not already installed) - [#1704](https://github.com/PrefectHQ/prefect/pull/1704)
- Kubernetes Agent deployment yaml now respects new `prefecthq/prefect` image tagging convention - [#1707](https://github.com/PrefectHQ/prefect/pull/1707)

### Deprecations

- None

### Breaking Changes

- None

### Contributors

- None

## 0.7.0 To Affinity and Beyond <Badge text="beta" type="success">

Released October 29, 2019

### Features

- Flow Affinity: Environments and Agents now support labeling for execution specification - [#1651](https://github.com/PrefectHQ/prefect/pull/1651)
- Add new Secret Tasks for a pluggable and reusable Secrets API - [#1346](https://github.com/PrefectHQ/prefect/issues/1346), [#1587](https://github.com/PrefectHQ/prefect/issues/1587)

### Enhancements

- Add the ability to delete task tag limits using the client - [#1622](https://github.com/PrefectHQ/prefect/pull/1622)
- Adds an "Ask for help" button with a link to the prefect.io support page - [#1637](https://github.com/PrefectHQ/prefect/pull/1637)
- Reduces the size of the `prefecthq/prefect` Docker image by ~400MB, which is now the base Docker image used in Flows - [#1648](https://github.com/PrefectHQ/prefect/pull/1648)
- Add a new healthcheck for environment dependencies - [#1653](https://github.com/PrefectHQ/prefect/pull/1653)
- Add default 30 second timeout to Client requests - [#1672](https://github.com/PrefectHQ/prefect/pull/1672)

### Task Library

- Add new Secret Tasks for a pluggable and reusable Secrets API - [#1346](https://github.com/PrefectHQ/prefect/issues/1346), [#1587](https://github.com/PrefectHQ/prefect/issues/1587)
- Add support for directly passing credentials to task library tasks, instead of passing secret names - [#1667](https://github.com/PrefectHQ/prefect/pull/1673)

### Fixes

- Fix defaults for unspecified ARNs in the Fargate Agent - [#1634](https://github.com/PrefectHQ/prefect/pull/1634)
- Fix ShellTask return value on empty stdout - [#1632](https://github.com/PrefectHQ/prefect/pull/1632)
- Fix issue with some Cloud Secrets not being converted from strings - [#1655](https://github.com/PrefectHQ/prefect/pull/1655)
- Fix issue with Agent logging config setting not working - [#1657](https://github.com/PrefectHQ/prefect/pull/1657)
- Fix issue with SnowflakeQuery tasks not working - [#1663](https://github.com/PrefectHQ/prefect/pull/1663)

### Deprecations

- Tasks that accepted the name of a secret (often `credentials_secret`) will raise a deprecation warning - [#1667](https://github.com/PrefectHQ/prefect/pull/1673)

### Breaking Changes

- Fargate Agent now takes in all boto3 camel case arguments instead of specific snake case options - [#1649](https://github.com/PrefectHQ/prefect/pull/1649)
- `kubernetes` is no longer installed by default in deployed flow images - [#1653](https://github.com/PrefectHQ/prefect/pull/1653)
- Tasks that accepted the name of a secret (often `credentials_secret`) no longer have a default value for that argument, as it has been deprecated - [#1667](https://github.com/PrefectHQ/prefect/pull/1673)

### Contributors

- [Tobias Schmidt](https://github.com/royalts)

## 0.6.7 Oh Six Seven <Badge text="beta" type="success"/>

Released October 16, 2019

### Features

- Environments now allow for optional `on_start` and `on_exit` callbacks - [#1610](https://github.com/PrefectHQ/prefect/pull/1610)

### Enhancements

- Raise more informative error when calling `flow.visualize()` if Graphviz executable not installed - [#1602](https://github.com/PrefectHQ/prefect/pull/1602)
- Allow authentication to Azure Blob Storage with SAS token - [#1600](https://github.com/PrefectHQ/prefect/pull/1600)
- Additional debug logs to `Docker Container` and `Docker Image` tasks - [#920](https://github.com/PrefectHQ/prefect/issues/920)
- Changes to Fargate agent to support temporary credentials and IAM role based credentials within AWS compute such as a container or ec2 instance. [#1607](https://github.com/PrefectHQ/prefect/pull/1607)
- Local Secrets set through environment variable now retain their casing - [#1601](https://github.com/PrefectHQ/prefect/issues/1601)
- Agents can accept an optional `name` for logging and debugging - [#1612](https://github.com/PrefectHQ/prefect/pull/1612)
- Added AWS configuration options for Fargate Agent (task_role_arn, execution_role_arn) - [#1614](https://github.com/PrefectHQ/prefect/pull/1614)
- Change EmailTask to accept SMTP server settings as well as an email_from kwarg - [#1619](https://github.com/PrefectHQ/prefect/pull/1619)
- Add the ability to delete task tag limits using the client - [#1622](https://github.com/PrefectHQ/prefect/pull/1622)

### Task Library

- Add `return_all` kwarg to `ShellTask` for optionally returning all lines of stdout - [#1598](https://github.com/PrefectHQ/prefect/pull/1598)
- Add `CosmosDBCreateItem`, `CosmosDBReadItems`, `CosmosDBQueryItems` and for interacting with data stored on Azure Cosmos DB - [#1617](https://github.com/PrefectHQ/prefect/pull/1617)

### Fixes

- Fix issue with running local Flow without a schedule containing cached tasks - [#1599](https://github.com/PrefectHQ/prefect/pull/1599)
- Remove blank string for `task_run_id` in k8s resource manager - [#1604](https://github.com/PrefectHQ/prefect/pull/1604)
- Fix issue with merge task not working for pandas dataframes and numpy arrays - [#1609](https://github.com/PrefectHQ/prefect/pull/1609)

### Deprecations

- None

### Breaking Changes

- Local Secrets set through environment variable now retain their casing - [#1601](https://github.com/PrefectHQ/prefect/issues/1601)

### Contributors

- [Mark McDonald](https://github.com/mhmcdonal)
- [Sherman K](https://github.com/shrmnk)

## 0.6.6 Wait For It <Badge text="beta" type="success"/>

Released October 3, 2019

### Features

- Added `KubernetesJobEnvironment` - [#1548](https://github.com/PrefectHQ/prefect/pull/1548)
- Add ability to enforce Task concurrency limits by tag in Prefect Cloud - [#1570](https://github.com/PrefectHQ/prefect/pull/1570)
- Added `FargateTaskEnvironment` - [#1592](https://github.com/PrefectHQ/prefect/pull/1592)

### Enhancements

- Allow the `Client` to more gracefully handle failed login attempts on initialization - [#1535](https://github.com/PrefectHQ/prefect/pull/1535)
- Replace `DotDict` with `box.Box` - [#1518](https://github.com/PrefectHQ/prefect/pull/1518)
- Store `cached_inputs` on Failed states and call their result handlers if they were provided - [#1557](https://github.com/PrefectHQ/prefect/pull/1557)
- `raise_on_exception` no longer raises for Prefect Signals, as these are typically intentional / for control flow - [#1562](https://github.com/PrefectHQ/prefect/pull/1562)
- `run cloud` CLI command takes in optional `--parameters` as a file path pointing to a JSON file - [#1582](https://github.com/PrefectHQ/prefect/pull/1582)
- Always consider `Constant` tasks successful and unpack them immediately instead of submitting them for execution - [#1527](https://github.com/PrefectHQ/prefect/issues/1527)

### Task Library

- Add `BlobStorageDownload` and `BlobStorageUpload` for interacting with data stored on Azure Blob Storage - [#1538](https://github.com/PrefectHQ/prefect/pull/1538)
- Loosen Kubernetes Tasks' requirement of an API secret key - [#1559](https://github.com/PrefectHQ/prefect/pull/1559)
- Add tasks for working in Azure Machine Learning Serviec with Datastores and Datasets - [#1590](https://github.com/PrefectHQ/prefect/pull/1590)

### Fixes

- Fix issue with certain Pause / Resume / Retry pipelines retrying indefinitely - [#1177](https://github.com/PrefectHQ/prefect/issues/1177)
- Kubernetes Agent deployment YAML generation defaults to local Prefect version - [#1573](https://github.com/PrefectHQ/prefect/pull/1573)
- Fix issue with custom result handlers not working when called in `cached_inputs` - [#1585](https://github.com/PrefectHQ/prefect/pull/1585)

### Deprecations

- None

### Breaking Changes

- None

### Contributors

- [Fredrik Sannholm](https://github.com/frsann)

## 0.6.5 Agents of Environmental Change <Badge text="beta" type="success"/>

Released September 20, 2019

### Features

- Added Fargate agent - [#1521](https://github.com/PrefectHQ/prefect/pull/1521)
- Custom user-written environments can be deployed to Prefect Cloud - [#1534](https://github.com/PrefectHQ/prefect/pull/1534), [#1537](https://github.com/PrefectHQ/prefect/pull/1537)

### Enhancements

- Allow for Agents to correctly run in environments with differently calibrated clocks - [#1402](https://github.com/PrefectHQ/prefect/issues/1402)
- Refactor `RemoteEnvironment` to utilize the `get_flow` storage interface - [#1476](https://github.com/PrefectHQ/prefect/issues/1476)
- Ensure Task logger is available in context throughout every pipeline step of the run - [#1509](https://github.com/PrefectHQ/prefect/issues/1509)
- Skip Docker registry pushing and pulling on empty `registry_url` attribute - [#1525](https://github.com/PrefectHQ/prefect/pull/1525)
- Agents now log platform errors to flow runs which cannot deploy - [#1528](https://github.com/PrefectHQ/prefect/pull/1528)
- Updating `ShellTask` to work more like Airflow Bash Operator for streaming logs and returning values - [#1451](https://github.com/PrefectHQ/prefect/pull/1451)
- Agents now have a verbose/debug logging option for granular output - [#1532](https://github.com/PrefectHQ/prefect/pull/1532)
- `DaskKubernetesEnvironment` now allows for custom scheduler and worker specs - [#1543](https://github.com/PrefectHQ/prefect/pull/1534), [#1537](https://github.com/PrefectHQ/prefect/pull/1537)

### Task Library

- None

### Fixes

- Fix map error by removing `imagePullSecrets` from Kubernetes Agent install if not provided - [#1524](https://github.com/PrefectHQ/prefect/pull/1524)
- Fix issue with two INFO logs not being associated with the Task Run in Cloud - [#1526](https://github.com/PrefectHQ/prefect/pull/1526)
- `execute` CLI command can now load custom environments off of the flow object - [#1534](https://github.com/PrefectHQ/prefect/pull/1534)

### Deprecations

- None

### Breaking Changes

- Update `ShellTask` to return only the last line of stdout, as a string - [#1451](https://github.com/PrefectHQ/prefect/pull/1451)

### Contributors

- [Braun Reyes](https://github.com/braunreyes)

## 0.6.4 I installed Docker on a Windows machine and all I got was this release <Badge text="beta" type="success"/>

Released September 10, 2019

### Features

- Improve Windows compatibility for local development and deploying to Prefect Cloud - [#1441](https://github.com/PrefectHQ/prefect/pull/1441), [#1456](https://github.com/PrefectHQ/prefect/pull/1456), [#1465](https://github.com/PrefectHQ/prefect/pull/1465), [#1466](https://github.com/PrefectHQ/prefect/pull/1466)

### Enhancements

- Add OS platform check to Local Agent for running on Windows machines - [#1441](https://github.com/PrefectHQ/prefect/pull/1441)
- Add `--base-url` argument for Docker daemons to `agent start` CLI command - [#1441](https://github.com/PrefectHQ/prefect/pull/1441)
- Add environment labels for organizing / tagging different Flow execution environments - [#1438](https://github.com/PrefectHQ/prefect/issues/1438)
- Use `-U` option when installing `prefect` in Docker containers to override base image version - [#1461](https://github.com/PrefectHQ/prefect/pull/1461)
- Remove restriction that prevented `DotDict` classes from having keys that shadowed dict methods - [#1462](https://github.com/PrefectHQ/prefect/pull/1462)
- Added livenessProbe to Kubernetes Agent - [#1474](https://github.com/PrefectHQ/prefect/pull/1474)
- Ensure external Dask Clusters do not require Prefect Cloud environment variables to run Cloud flows - [#1481](https://github.com/PrefectHQ/prefect/pull/1481)

### Task Library

- None

### Fixes

- Fix incorrect import in `DaskKubernetesEnvironment` job template - [#1458](https://github.com/PrefectHQ/prefect/pull/1458)
- Raise error on Agents started without an appropriate API token - [#1459](https://github.com/PrefectHQ/prefect/pull/1459)
- Fix bug when calling `as_nested_dict` on `DotDicts` with an `items` key - [#1462](https://github.com/PrefectHQ/prefect/pull/1462)
- Fix `--resource-manager` flag on agent install invalidating `imagePullSecrets` - [#1469](https://github.com/PrefectHQ/prefect/pull/1469)
- Fix issue with user-written result handlers in Prefect Cloud preventing some states from being set - [#1480](https://github.com/PrefectHQ/prefect/pull/1480)

### Deprecations

- None

### Breaking Changes

- None

### Contributors

- [Joe Schmid](https://github.com/joeschmid)
- [Brett Naul](https://github.com/bnaul)

## 0.6.3 Retry Release <Badge text="beta" type="success"/>

Released August 30, 2019

Maintenance release.

### Fixes

- Fix issue with reduced mapped tasks not respecting retries - [#1436](https://github.com/PrefectHQ/prefect/issues/1436)

## 0.6.2 Onboards and Upwards <Badge text="beta" type="success"/>

Released August 30, 2019

### Features

- Added Local, Kubernetes, and Nomad agents - [#1341](https://github.com/PrefectHQ/prefect/pull/1341)
- Add the ability for Tasks to sequentially loop - [#1356](https://github.com/PrefectHQ/prefect/pull/1356)

### Enhancements

- Adds a copy to clipboard button for codeblocks - [#213](https://github.com/prefecthq/prefect/issues/213)
- Updates Vuepress to v1.0.3 - [#770](https://github.com/prefecthq/prefect/issues/770)
- Introduce configurable default for storage class on Flows - [#1044](https://github.com/PrefectHQ/prefect/issues/1044)
- Allow for min and max workers to be specified in `DaskKubernetesEnvironment` - [#1338](https://github.com/PrefectHQ/prefect/pulls/1338)
- Use task and flow names for corresponding logger names for better organization - [#1355](https://github.com/PrefectHQ/prefect/pull/1355)
- `Paused` states subclass `Scheduled` and can have predefined expirations - [#1375](https://github.com/PrefectHQ/prefect/pull/1375)
- Introduce new Flow health checks prior to Cloud deployment - [#1372](https://github.com/PrefectHQ/prefect/issues/1372)
- Improve logging functionality to include tracebacks - [#1374](https://github.com/PrefectHQ/prefect/issues/1374)
- Improve CLI user experience while working with Cloud - [#1384](https://github.com/PrefectHQ/prefect/pull/1384/)
- Users can now create projects from the CLI - [#1388](https://github.com/PrefectHQ/prefect/pull/1388)
- Add a health check to confirm that serialized flows are valid prior to Cloud deploy - [#1397](https://github.com/PrefectHQ/prefect/pull/1397)
- Add `task_slug`, `flow_id`, and `flow_run_id` to context - [#1405](https://github.com/PrefectHQ/prefect/pull/1405)
- Support persistent `scheduled_start_time` for scheduled flow runs when run locally with `flow.run()` - [#1418](https://github.com/PrefectHQ/prefect/pull/1418), [#1429](https://github.com/PrefectHQ/prefect/pull/1429)
- Add `task_args` to `Task.map` - [#1390](https://github.com/PrefectHQ/prefect/issues/1390)
- Add auth flows for `USER`-scoped Cloud API tokens - [#1423](https://github.com/PrefectHQ/prefect/pull/1423)
- Add `AzureResultHandler` for handling results to / from Azure Blob storage containers - [#1421](https://github.com/PrefectHQ/prefect/pull/1421)
- Add new configurable `LocalDaskExecutor` - [#1336](https://github.com/PrefectHQ/prefect/issues/1336)
- Add CLI commands for working with Prefect Cloud auth - [#1431](https://github.com/PrefectHQ/prefect/pull/1431)

### Task Library

- Add new `SnowflakeQuery` task for using snowflake data warehouse - [#1113](https://github.com/PrefectHQ/prefect/issues/1113)

### Fixes

- Fix issue with Docker storage not respecting user-provided image names - [#1335](https://github.com/PrefectHQ/prefect/pull/1335)
- Fix issue with local retries in Cloud not always running in-process - [#1348](https://github.com/PrefectHQ/prefect/pull/1348)

### Deprecations

- Rename `SynchronousExecutor` as `LocalDaskExecutor` - [#1434](https://github.com/PrefectHQ/prefect/pull/1434)

### Breaking Changes

- Rename `CloudEnvironment` to `DaskKubernetesEnvironment` - [#1250](https://github.com/PrefectHQ/prefect/issues/1250)
- Remove unused `queue` method from all executors - [#1434](https://github.com/PrefectHQ/prefect/pull/1434)

### Contributors

- [Alex Kravetz](http://github.com/akravetz)

## 0.6.1 Prefect Timing <Badge text="beta" type="success"/>

Released August 8, 2019

### Features

- Introduce new `flows.checkpointing` configuration setting for checkpointing Tasks in local execution - [#1283](https://github.com/PrefectHQ/prefect/pull/1283)
- Introduce new, flexible `Schedule` objects - [#1320](https://github.com/PrefectHQ/prefect/pull/1320)

### Enhancements

- Allow passing of custom headers in `Client` calls - [#1255](https://github.com/PrefectHQ/prefect/pull/1255)
- Autogenerate informative names and tags for Docker images built for Flow storage - [#1237](https://github.com/PrefectHQ/prefect/issues/1237)
- Allow mixed-case configuration keys (environment variables are interpolated as lowercase) - [#1288](https://github.com/PrefectHQ/prefect/issues/1288)
- Ensure state handler errors are logged informatively - [#1326](https://github.com/PrefectHQ/prefect/issues/1326)

### Task Library

- Add `BigQueryLoadGoogleCloudStorage` task for loading data into BigQuery from Google Cloud Storage [#1317](https://github.com/PrefectHQ/prefect/pull/1317)

### Fixes

- Fix issue with logs not always arriving in long-standing Dask clusters - [#1244](https://github.com/PrefectHQ/prefect/pull/1244)
- Fix issue with `BuildImage` docker task not actually running to completion - [#1243](https://github.com/PrefectHQ/prefect/issues/1243)
- Fix `run --logs` CLI command not exiting on flow run finished state - [#1319](https://github.com/PrefectHQ/prefect/pull/1319)

### Deprecations

- `OneTimeSchedule` and `UnionSchedule` are deprecated, but remain callable as convenience functions - [#1320](https://github.com/PrefectHQ/prefect/pull/1320)
- Old-style schedules can be deserialized as new-style schedules, but support will eventually be dropped - [#1320](https://github.com/PrefectHQ/prefect/pull/1320)

### Breaking Changes

- `prefect.Client.graphql()` and `prefect.Client.post()` now use an explicit keyword, not `**kwargs`, for variables or parameters - [#1259](https://github.com/PrefectHQ/prefect/pull/1259)
- `auth add` CLI command replaced with `auth login` - [#1319](https://github.com/PrefectHQ/prefect/pull/1319)

### Contributors

- None

## 0.6.0 Cloud Ready <Badge text="beta" type="success"/>

Released July 16, 2019

### Features

- Add the Prefect CLI for working with core objects both locally and in cloud - [#1059](https://github.com/PrefectHQ/prefect/pull/1059)
- Add RemoteEnvironment for simple executor based executions - [#1215](https://github.com/PrefectHQ/prefect/pull/1215)
- Add the ability to share caches across Tasks and Flows - [#1222](https://github.com/PrefectHQ/prefect/pull/1222)
- Add the ability to submit tasks to specific dask workers for task / worker affinity - [#1229](https://github.com/PrefectHQ/prefect/pull/1229)

### Enhancements

- Refactor mapped caching to be independent of order - [#1082](https://github.com/PrefectHQ/prefect/issues/1082)
- Refactor caching to allow for caching across multiple runs - [#1082](https://github.com/PrefectHQ/prefect/issues/1082)
- Allow for custom secret names in Result Handlers - [#1098](https://github.com/PrefectHQ/prefect/issues/1098)
- Have `execute cloud-flow` CLI immediately set the flow run state to `Failed` if environment fails - [#1122](https://github.com/PrefectHQ/prefect/pull/1122)
- Validate configuration objects on initial load - [#1136](https://github.com/PrefectHQ/prefect/pull/1136)
- Add `auto_generated` property to Tasks for convenient filtering - [#1135](https://github.com/PrefectHQ/prefect/pull/1135)
- Disable dask work-stealing in Kubernetes via scheduler config - [#1166](https://github.com/PrefectHQ/prefect/pull/1166)
- Implement backoff retry settings on Client calls - [#1187](https://github.com/PrefectHQ/prefect/pull/1187)
- Explicitly set Dask keys for a better Dask visualization experience - [#1218](https://github.com/PrefectHQ/prefect/issues/1218)
- Implement a local cache which persists for the duration of a Python session - [#1221](https://github.com/PrefectHQ/prefect/issues/1221)
- Implement in-process retries for Cloud Tasks which request retry in less than one minute - [#1228](https://github.com/PrefectHQ/prefect/pull/1228)
- Support `Client.login()` with API tokens - [#1240](https://github.com/PrefectHQ/prefect/pull/1240)
- Add live log streaming for `prefect run cloud` command - [#1241](https://github.com/PrefectHQ/prefect/pull/1241)

### Task Library

- Add task to trigger AWS Step function workflow [#1012](https://github.com/PrefectHQ/prefect/issues/1012)
- Add task to copy files within Google Cloud Storage - [#1206](https://github.com/PrefectHQ/prefect/pull/1206)
- Add task for downloading files from Dropbox - [#1205](https://github.com/PrefectHQ/prefect/pull/1205)

### Fixes

- Fix issue with mapped caching in Prefect Cloud - [#1096](https://github.com/PrefectHQ/prefect/pull/1096)
- Fix issue with Result Handlers deserializing incorrectly in Cloud - [#1112](https://github.com/PrefectHQ/prefect/issues/1112)
- Fix issue caused by breaking change in `marshmallow==3.0.0rc7` - [#1151](https://github.com/PrefectHQ/prefect/pull/1151)
- Fix issue with passing results to Prefect signals - [#1163](https://github.com/PrefectHQ/prefect/issues/1163)
- Fix issue with `flow.update` not preserving mapped edges - [#1164](https://github.com/PrefectHQ/prefect/issues/1164)
- Fix issue with Parameters and Context not being raw dictionaries - [#1186](https://github.com/PrefectHQ/prefect/issues/1186)
- Fix issue with asynchronous, long-running mapped retries in Prefect Cloud - [#1208](https://github.com/PrefectHQ/prefect/pull/1208)
- Fix issue with automatically applied collections to task call arguments when using the imperative API - [#1211](https://github.com/PrefectHQ/prefect/issues/1211)

### Breaking Changes

- The CLI command `prefect execute-flow` and `prefect execute-cloud-flow` no longer exist - [#1059](https://github.com/PrefectHQ/prefect/pull/1059)
- The `slack_notifier` state handler now uses a `webhook_secret` kwarg to pull the URL from a Secret - [#1075](https://github.com/PrefectHQ/prefect/issues/1075)
- Use GraphQL for Cloud logging - [#1193](https://github.com/PrefectHQ/prefect/pull/1193)
- Remove the `CloudResultHandler` default result handler - [#1198](https://github.com/PrefectHQ/prefect/pull/1198)
- Rename `LocalStorage` to `Local` - [#1236](https://github.com/PrefectHQ/prefect/pull/1236)

### Contributors

- [Kwangyoun Jung](https://github.com/initialkommit)
- [Anes Benmerzoug](https://github.com/AnesBenmerzoug)

## 0.5.5 Season 8 <Badge text="beta" type="success"/>

Released May 31, 2019

Bugfix to address an unpinned dependency

## 0.5.4 A Release Has No Name <Badge text="beta" type="success"/>

Released May 28, 2019

### Features

- Add new `UnionSchedule` for combining multiple schedules, allowing for complex schedule specifications - [#428](https://github.com/PrefectHQ/prefect/issues/428)
- Allow for Cloud users to securely pull Docker images from private registries - [#1028](https://github.com/PrefectHQ/prefect/pull/1028)

### Enhancements

- Add `prefect_version` kwarg to `Docker` storage for controlling the version of prefect installed into your containers - [#1010](https://github.com/PrefectHQ/prefect/pull/1010), [#533](https://github.com/PrefectHQ/prefect/issues/533)
- Warn users if their Docker storage base image uses a different python version than their local machine - [#999](https://github.com/PrefectHQ/prefect/issues/999)
- Add flow run id to k8s labels on Cloud Environment jobs / pods for easier filtering in deployment - [#1016](https://github.com/PrefectHQ/prefect/pull/1016)
- Allow for `SlackTask` to pull the Slack webhook URL from a custom named Secret - [#1023](https://github.com/PrefectHQ/prefect/pull/1023)
- Raise informative errors when Docker storage push / pull fails - [#1029](https://github.com/PrefectHQ/prefect/issues/1029)
- Standardized `__repr__`s for various classes, to remove inconsistencies - [#617](https://github.com/PrefectHQ/prefect/issues/617)
- Allow for use of local images in Docker storage - [#1052](https://github.com/PrefectHQ/prefect/pull/1052)
- Allow for doc tests and doc generation to run without installing `all_extras` - [#1057](https://github.com/PrefectHQ/prefect/issues/1057)

### Task Library

- Add task for creating new branches in a GitHub repository - [#1011](https://github.com/PrefectHQ/prefect/pull/1011)
- Add tasks to create, delete, invoke, and list AWS Lambda functions [#1009](https://github.com/PrefectHQ/prefect/issues/1009)
- Add tasks for integration with spaCy pipelines [#1018](https://github.com/PrefectHQ/prefect/issues/1018)
- Add tasks for querying Postgres database [#1022](https://github.com/PrefectHQ/prefect/issues/1022)
- Add task for waiting on a Docker container to run and optionally raising for nonzero exit code - [#1061](https://github.com/PrefectHQ/prefect/pull/1061)
- Add tasks for communicating with Redis [#1021](https://github.com/PrefectHQ/prefect/issues/1021)

### Fixes

- Ensure that state change handlers are called even when unexpected initialization errors occur - [#1015](https://github.com/PrefectHQ/prefect/pull/1015)
- Fix an issue where a mypy assert relied on an unavailable import - [#1034](https://github.com/PrefectHQ/prefect/pull/1034)
- Fix an issue where user configurations were loaded after config interpolation had already taken place - [#1037](https://github.com/PrefectHQ/prefect/pull/1037)
- Fix an issue with saving a flow visualization to a file from a notebook - [#1056](https://github.com/PrefectHQ/prefect/pull/1056)
- Fix an issue in which mapped tasks incorrectly tried to run when their upstream was skipped - [#1068](https://github.com/PrefectHQ/prefect/issues/1068)
- Fix an issue in which mapped tasks were not using their caches locally - [#1067](https://github.com/PrefectHQ/prefect/issues/1067)

### Breaking Changes

- Changed the signature of `configuration.load_configuration()` - [#1037](https://github.com/PrefectHQ/prefect/pull/1037)
- Local Secrets now raise `ValueError`s when not found in context - [#1047](https://github.com/PrefectHQ/prefect/pull/1047)

### Contributors

- [Zach Angell](https://github.com/zangell44)
- [Nanda H Krishna](https://nandahkrishna.me)
- [Brett Naul](https://github.com/bnaul)
- [Jeremiah Lewis](https://github.com/jlewis91)
- [Dave Hirschfeld](https://github.com/dhirschfeld)

## 0.5.3 The Release is Bright and Full of Features <Badge text="beta" type="success"/>

Released May 7, 2019

### Features

- Add new `Storage` and `Environment` specifications - [#936](https://github.com/PrefectHQ/prefect/pull/936), [#956](https://github.com/PrefectHQ/prefect/pull/956)

### Enhancements

- Flow now has optional `storage` keyword - [#936](https://github.com/PrefectHQ/prefect/pull/936)
- Flow `environment` argument now defaults to a `CloudEnvironment` - [#936](https://github.com/PrefectHQ/prefect/pull/936)
- `Queued` states accept `start_time` arguments - [#955](https://github.com/PrefectHQ/prefect/pull/955)
- Add new `Bytes` and `Memory` storage classes for local testing - [#956](https://github.com/PrefectHQ/prefect/pull/956), [#961](https://github.com/PrefectHQ/prefect/pull/961)
- Add new `LocalEnvironment` execution environment for local testing - [#957](https://github.com/PrefectHQ/prefect/pull/957)
- Add new `Aborted` state for Flow runs which are cancelled by users - [#959](https://github.com/PrefectHQ/prefect/issues/959)
- Added an `execute-cloud-flow` CLI command for working with cloud deployed flows - [#971](https://github.com/PrefectHQ/prefect/pull/971)
- Add new `flows.run_on_schedule` configuration option for affecting the behavior of `flow.run` - [#972](https://github.com/PrefectHQ/prefect/issues/972)
- Allow for Tasks with `manual_only` triggers to be root tasks - [#667](https://github.com/PrefectHQ/prefect/issues/667)
- Allow compression of serialized flows [#993](https://github.com/PrefectHQ/prefect/pull/993)
- Allow for serialization of user written result handlers - [#623](https://github.com/PrefectHQ/prefect/issues/623)
- Allow for state to be serialized in certain triggers and cache validators - [#949](https://github.com/PrefectHQ/prefect/issues/949)
- Add new `filename` keyword to `flow.visualize` for automatically saving visualizations - [#1001](https://github.com/PrefectHQ/prefect/issues/1001)
- Add new `LocalStorage` option for storing Flows locally - [#1006](https://github.com/PrefectHQ/prefect/pull/1006)

### Task Library

- None

### Fixes

- Fix Docker storage not pulling correct flow path - [#968](https://github.com/PrefectHQ/prefect/pull/968)
- Fix `run_flow` loading to decode properly by use cloudpickle - [#978](https://github.com/PrefectHQ/prefect/pull/978)
- Fix Docker storage for handling flow names with spaces and weird characters - [#969](https://github.com/PrefectHQ/prefect/pull/969)
- Fix non-deterministic issue with mapping in the DaskExecutor - [#943](https://github.com/PrefectHQ/prefect/issues/943)

### Breaking Changes

- Remove `flow.id` and `task.id` attributes - [#940](https://github.com/PrefectHQ/prefect/pull/940)
- Removed old WIP environments - [#936](https://github.com/PrefectHQ/prefect/pull/936)
  (_Note_: Changes from [#936](https://github.com/PrefectHQ/prefect/pull/936) regarding environments don't break any Prefect code because environments weren't used yet outside of Cloud.)
- Update `flow.deploy` and `client.deploy` to use `set_schedule_active` kwarg to match Cloud - [#991](https://github.com/PrefectHQ/prefect/pull/991)
- Removed `Flow.generate_local_task_ids()` - [#992](#https://github.com/PrefectHQ/prefect/pull/992)

### Contributors

- None

## 0.5.2 Unredacted <Badge text="beta" type="success"/>

Released April 19, 2019

### Features

- Implement two new triggers that allow for specifying bounds on the number of failures or successes - [#933](https://github.com/PrefectHQ/prefect/issues/933)

### Enhancements

- `DaskExecutor(local_processes=True)` supports timeouts - [#886](https://github.com/PrefectHQ/prefect/issues/886)
- Calling `Secret.get()` from within a Flow context raises an informative error - [#927](https://github.com/PrefectHQ/prefect/issues/927)
- Add new keywords to `Task.set_upstream` and `Task.set_downstream` for handling keyed and mapped dependencies - [#823](https://github.com/PrefectHQ/prefect/issues/823)
- Downgrade default logging level to "INFO" from "DEBUG" - [#935](https://github.com/PrefectHQ/prefect/pull/935)
- Add start times to queued states - [#937](https://github.com/PrefectHQ/prefect/pull/937)
- Add `is_submitted` to states - [#944](https://github.com/PrefectHQ/prefect/pull/944)
- Introduce new `ClientFailed` state - [#938](https://github.com/PrefectHQ/prefect/issues/938)

### Task Library

- Add task for sending Slack notifications via Prefect Slack App - [#932](https://github.com/PrefectHQ/prefect/issues/932)

### Fixes

- Fix issue with timeouts behaving incorrectly with unpickleable objects - [#886](https://github.com/PrefectHQ/prefect/issues/886)
- Fix issue with Flow validation being performed even when eager validation was turned off - [#919](https://github.com/PrefectHQ/prefect/issues/919)
- Fix issue with downstream tasks with `all_failed` triggers running if an upstream Client call fails in Cloud - [#938](https://github.com/PrefectHQ/prefect/issues/938)

### Breaking Changes

- Remove `prefect make user config` from cli commands - [#904](https://github.com/PrefectHQ/prefect/issues/904)
- Change `set_schedule_active` keyword in Flow deployments to `set_schedule_inactive` to match Cloud - [#941](https://github.com/PrefectHQ/prefect/pull/941)

### Contributors

- None

## 0.5.1 It Takes a Village <Badge text="beta" type="success"/>

Released April 4, 2019

### Features

- API reference documentation is now versioned - [#270](https://github.com/PrefectHQ/prefect/issues/270)
- Add `S3ResultHandler` for handling results to / from S3 buckets - [#879](https://github.com/PrefectHQ/prefect/pull/879)
- Add ability to use `Cached` states across flow runs in Cloud - [#885](https://github.com/PrefectHQ/prefect/pull/885)

### Enhancements

- Bump to latest version of `pytest` (4.3) - [#814](https://github.com/PrefectHQ/prefect/issues/814)
- `Client.deploy` accepts optional `build` kwarg for avoiding building Flow environment - [#876](https://github.com/PrefectHQ/prefect/pull/876)
- Bump `distributed` to 1.26.1 for enhanced security features - [#878](https://github.com/PrefectHQ/prefect/pull/878)
- Local secrets automatically attempt to load secrets as JSON - [#883](https://github.com/PrefectHQ/prefect/pull/883)
- Add task logger to context for easily creating custom logs during task runs - [#884](https://github.com/PrefectHQ/prefect/issues/884)

### Task Library

- Add `ParseRSSFeed` for parsing a remote RSS feed - [#856](https://github.com/PrefectHQ/prefect/pull/856)
- Add tasks for working with Docker containers and imaged - [#864](https://github.com/PrefectHQ/prefect/pull/864)
- Add task for creating a BigQuery table - [#895](https://github.com/PrefectHQ/prefect/pull/895)

### Fixes

- Only checkpoint tasks if running in cloud - [#839](https://github.com/PrefectHQ/prefect/pull/839), [#854](https://github.com/PrefectHQ/prefect/pull/854)
- Adjusted small flake8 issues for names, imports, and comparisons - [#849](https://github.com/PrefectHQ/prefect/pull/849)
- Fix bug preventing `flow.run` from properly using cached tasks - [#861](https://github.com/PrefectHQ/prefect/pull/861)
- Fix tempfile usage in `flow.visualize` so that it runs on Windows machines - [#858](https://github.com/PrefectHQ/prefect/issues/858)
- Fix issue caused by Python 3.5.2 bug for Python 3.5.2 compatibility - [#857](https://github.com/PrefectHQ/prefect/issues/857)
- Fix issue in which `GCSResultHandler` was not pickleable - [#879](https://github.com/PrefectHQ/prefect/pull/879)
- Fix issue with automatically converting callables and dicts to tasks - [#894](https://github.com/PrefectHQ/prefect/issues/894)

### Breaking Changes

- Change the call signature of `Dict` task from `run(**task_results)` to `run(keys, values)` - [#894](https://github.com/PrefectHQ/prefect/issues/894)

### Contributors

- [ColCarroll](https://github.com/ColCarroll)
- [dhirschfeld](https://github.com/dhirschfeld)
- [BasPH](https://github.com/BasPH)
- [Miloš Garunović](https://github.com/milosgarunovic)
- [Nash Taylor](https://github.com/ntaylorwss)

## 0.5.0 Open Source Launch! <Badge text="beta" type="success"/>

Released March 24, 2019

### Features

- Add `checkpoint` option for individual `Task`s, as well as a global `checkpoint` config setting for storing the results of Tasks using their result handlers - [#649](https://github.com/PrefectHQ/prefect/pull/649)
- Add `defaults_from_attrs` decorator to easily construct `Task`s whose attributes serve as defaults for `Task.run` - [#293](https://github.com/PrefectHQ/prefect/issues/293)
- Environments follow new hierarchy (PIN-3) - [#670](https://github.com/PrefectHQ/prefect/pull/670)
- Add `OneTimeSchedule` for one-time execution at a specified time - [#680](https://github.com/PrefectHQ/prefect/pull/680)
- `flow.run` is now a blocking call which will run the Flow, on its schedule, and execute full state-based execution (including retries) - [#690](https://github.com/PrefectHQ/prefect/issues/690)
- Pre-populate `prefect.context` with various formatted date strings during execution - [#704](https://github.com/PrefectHQ/prefect/pull/704)
- Add ability to overwrite task attributes such as "name" when calling tasks in the functional API - [#717](https://github.com/PrefectHQ/prefect/issues/717)
- Release Prefect Core under the Apache 2.0 license - [#762](https://github.com/PrefectHQ/prefect/pull/762)

### Enhancements

- Refactor all `State` objects to store fully hydrated `Result` objects which track information about how results should be handled - [#612](https://github.com/PrefectHQ/prefect/pull/612), [#616](https://github.com/PrefectHQ/prefect/pull/616)
- Add `google.cloud.storage` as an optional extra requirement so that the `GCSResultHandler` can be exposed better - [#626](https://github.com/PrefectHQ/prefect/pull/626)
- Add a `start_time` check for Scheduled flow runs, similar to the one for Task runs - [#605](https://github.com/PrefectHQ/prefect/issues/605)
- Project names can now be specified for deployments instead of IDs - [#633](https://github.com/PrefectHQ/prefect/pull/633)
- Add a `createProject` mutation function to the client - [#633](https://github.com/PrefectHQ/prefect/pull/633)
- Add timestamp to auto-generated API docs footer - [#639](https://github.com/PrefectHQ/prefect/pull/639)
- Refactor `Result` interface into `Result` and `SafeResult` - [#649](https://github.com/PrefectHQ/prefect/pull/649)
- The `manual_only` trigger will pass if `resume=True` is found in context, which indicates that a `Resume` state was passed - [#664](https://github.com/PrefectHQ/prefect/issues/664)
- Added DockerOnKubernetes environment (PIN-3) - [#670](https://github.com/PrefectHQ/prefect/pull/670)
- Added Prefect docker image (PIN-3) - [#670](https://github.com/PrefectHQ/prefect/pull/670)
- `defaults_from_attrs` now accepts a splatted list of arguments - [#676](https://github.com/PrefectHQ/prefect/issues/676)
- Add retry functionality to `flow.run(on_schedule=True)` for local execution - [#680](https://github.com/PrefectHQ/prefect/pull/680)
- Add `helper_fns` keyword to `ShellTask` for pre-populating helper functions to commands - [#681](https://github.com/PrefectHQ/prefect/pull/681)
- Convert a few DEBUG level logs to INFO level logs - [#682](https://github.com/PrefectHQ/prefect/issues/682)
- Added DaskOnKubernetes environment (PIN-3) - [#695](https://github.com/PrefectHQ/prefect/pull/695)
- Load `context` from Cloud when running flows - [#699](https://github.com/PrefectHQ/prefect/pull/699)
- Add `Queued` state - [#705](https://github.com/PrefectHQ/prefect/issues/705)
- `flow.serialize()` will always serialize its environment, regardless of `build` - [#696](https://github.com/PrefectHQ/prefect/issues/696)
- `flow.deploy()` now raises an informative error if your container cannot deserialize the Flow - [#711](https://github.com/PrefectHQ/prefect/issues/711)
- Add `_MetaState` as a parent class for states that modify other states - [#726](https://github.com/PrefectHQ/prefect/pull/726)
- Add `flow` keyword argument to `Task.set_upstream()` and `Task.set_downstream()` - [#749](https://github.com/PrefectHQ/prefect/pull/749)
- Add `is_retrying()` helper method to all `State` objects - [#753](https://github.com/PrefectHQ/prefect/pull/753)
- Allow for state handlers which return `None` - [#753](https://github.com/PrefectHQ/prefect/pull/753)
- Add daylight saving time support for `CronSchedule` - [#729](https://github.com/PrefectHQ/prefect/pull/729)
- Add `idempotency_key` and `context` arguments to `Client.create_flow_run` - [#757](https://github.com/PrefectHQ/prefect/issues/757)
- Make `EmailTask` more secure by pulling credentials from secrets - [#706](https://github.com/PrefectHQ/prefect/issues/706)

### Task Library

- Add `GCSUpload` and `GCSDownload` for uploading / retrieving string data to / from Google Cloud Storage - [#673](https://github.com/PrefectHQ/prefect/pull/673)
- Add `BigQueryTask` and `BigQueryInsertTask` for executing queries against BigQuery tables and inserting data - [#678](https://github.com/PrefectHQ/prefect/pull/678), [#685](https://github.com/PrefectHQ/prefect/pull/685)
- Add `FilterTask` for filtering out lists of results - [#637](https://github.com/PrefectHQ/prefect/issues/637)
- Add `S3Download` and `S3Upload` for interacting with data stored on AWS S3 - [#692](https://github.com/PrefectHQ/prefect/issues/692)
- Add `AirflowTask` and `AirflowTriggerDAG` tasks to the task library for running individual Airflow tasks / DAGs - [#735](https://github.com/PrefectHQ/prefect/issues/735)
- Add `OpenGitHubIssue` and `CreateGitHubPR` tasks for interacting with GitHub repositories - [#771](https://github.com/PrefectHQ/prefect/pull/771)
- Add Kubernetes tasks for deployments, jobs, pods, and services - [#779](https://github.com/PrefectHQ/prefect/pull/779)
- Add Airtable tasks - [#803](https://github.com/PrefectHQ/prefect/pull/803)
- Add Twitter tasks - [#803](https://github.com/PrefectHQ/prefect/pull/803)
- Add `GetRepoInfo` for pulling GitHub repository information - [#816](https://github.com/PrefectHQ/prefect/pull/816)

### Fixes

- Fix edge case in doc generation in which some `Exception`s' call signature could not be inspected - [#513](https://github.com/PrefectHQ/prefect/issues/513)
- Fix bug in which exceptions raised within flow runner state handlers could not be sent to Cloud - [#628](https://github.com/PrefectHQ/prefect/pull/628)
- Fix issue wherein heartbeats were not being called on a fixed interval - [#669](https://github.com/PrefectHQ/prefect/pull/669)
- Fix issue wherein code blocks inside of method docs couldn't use `**kwargs` - [#658](https://github.com/PrefectHQ/prefect/issues/658)
- Fix bug in which Prefect-generated Keys for S3 buckets were not properly converted to strings - [#698](https://github.com/PrefectHQ/prefect/pull/698)
- Fix next line after Docker Environment push/pull from overwriting progress bar - [#702](https://github.com/PrefectHQ/prefect/pull/702)
- Fix issue with `JinjaTemplate` not being pickleable - [#710](https://github.com/PrefectHQ/prefect/pull/710)
- Fix issue with creating secrets from JSON documents using the Core Client - [#715](https://github.com/PrefectHQ/prefect/pull/715)
- Fix issue with deserialization of JSON secrets unnecessarily calling `json.loads` - [#716](https://github.com/PrefectHQ/prefect/pull/716)
- Fix issue where `IntervalSchedules` didn't respect daylight saving time after serialization - [#729](https://github.com/PrefectHQ/prefect/pull/729)

### Breaking Changes

- Remove the `BokehRunner` and associated webapp - [#609](https://github.com/PrefectHQ/prefect/issues/609)
- Rename `ResultHandler` methods from `serialize` / `deserialize` to `write` / `read` - [#612](https://github.com/PrefectHQ/prefect/pull/612)
- Refactor all `State` objects to store fully hydrated `Result` objects which track information about how results should be handled - [#612](https://github.com/PrefectHQ/prefect/pull/612), [#616](https://github.com/PrefectHQ/prefect/pull/616)
- `Client.create_flow_run` now returns a string instead of a `GraphQLResult` object to match the API of `deploy` - [#630](https://github.com/PrefectHQ/prefect/pull/630)
- `flow.deploy` and `client.deploy` require a `project_name` instead of an ID - [#633](https://github.com/PrefectHQ/prefect/pull/633)
- Upstream state results now take precedence for task inputs over `cached_inputs` - [#591](https://github.com/PrefectHQ/prefect/issues/591)
- Rename `Match` task (used inside control flow) to `CompareValue` - [#638](https://github.com/PrefectHQ/prefect/pull/638)
- `Client.graphql()` now returns a response with up to two keys (`data` and `errors`). Previously the `data` key was automatically selected - [#642](https://github.com/PrefectHQ/prefect/pull/642)
- `ContainerEnvironment` was changed to `DockerEnvironment` - [#670](https://github.com/PrefectHQ/prefect/pull/670)
- The environment `from_file` was moved to `utilities.environments` - [#670](https://github.com/PrefectHQ/prefect/pull/670)
- Removed `start_tasks` argument from `FlowRunner.run()` and `check_upstream` argument from `TaskRunner.run()` - [#672](https://github.com/PrefectHQ/prefect/pull/672)
- Remove support for Python 3.4 - [#671](https://github.com/PrefectHQ/prefect/issues/671)
- `flow.run` is now a blocking call which will run the Flow, on its schedule, and execute full state-based execution (including retries) - [#690](https://github.com/PrefectHQ/prefect/issues/690)
- Remove `make_return_failed_handler` as `flow.run` now returns all task states - [#693](https://github.com/PrefectHQ/prefect/pull/693)
- Refactor Airflow migration tools into a single `AirflowTask` in the task library for running individual Airflow tasks - [#735](https://github.com/PrefectHQ/prefect/issues/735)
- `name` is now required on all Flow objects - [#732](https://github.com/PrefectHQ/prefect/pull/732)
- Separate installation "extras" packages into multiple, smaller extras - [#739](https://github.com/PrefectHQ/prefect/issues/739)
- `Flow.parameters()` always returns a set of parameters - [#756](https://github.com/PrefectHQ/prefect/pull/756)

## 0.4.1 <Badge text="beta" type="success"/>

Released January 31, 2019

### Features

- Add ability to run scheduled flows locally via `on_schedule` kwarg in `flow.run()` - [#519](https://github.com/PrefectHQ/prefect/issues/519)
- Allow tasks to specify their own result handlers, ensure inputs and outputs are stored only when necessary, and ensure no raw data is sent to the database - [#587](https://github.com/PrefectHQ/prefect/pull/587)

### Enhancements

- Allow for building `ContainerEnvironment`s locally without pushing to registry - [#514](https://github.com/PrefectHQ/prefect/issues/514)
- Make mapping more robust when running children tasks multiple times - [#541](https://github.com/PrefectHQ/prefect/pull/541)
- Always prefer `cached_inputs` over upstream states, if available - [#546](https://github.com/PrefectHQ/prefect/pull/546)
- Add hooks to `FlowRunner.initialize_run()` for manipulating task states and contexts - [#548](https://github.com/PrefectHQ/prefect/pull/548)
- Improve state-loading strategy for Prefect Cloud - [#555](https://github.com/PrefectHQ/prefect/issues/555)
- Introduce `on_failure` kwarg to Tasks and Flows for user-friendly failure callbacks - [#551](https://github.com/PrefectHQ/prefect/issues/551)
- Include `scheduled_start_time` in context for Flow runs - [#524](https://github.com/PrefectHQ/prefect/issues/524)
- Add GitHub PR template - [#542](https://github.com/PrefectHQ/prefect/pull/542)
- Allow flows to be deployed to Prefect Cloud without a project id - [#571](https://github.com/PrefectHQ/prefect/pull/571)
- Introduce serialization schemas for ResultHandlers - [#572](https://github.com/PrefectHQ/prefect/issues/572)
- Add new `metadata` attribute to States for managing user-generated results - [#573](https://github.com/PrefectHQ/prefect/issues/573)
- Add new 'JSONResultHandler' for serializing small bits of data without external storage - [#576](https://github.com/PrefectHQ/prefect/issues/576)
- Use `JSONResultHandler` for all Parameter caching - [#590](https://github.com/PrefectHQ/prefect/pull/590)

### Fixes

- Fixed `flow.deploy()` attempting to access a nonexistent string attribute - [#503](https://github.com/PrefectHQ/prefect/pull/503)
- Ensure all logs make it to the logger service in deployment - [#508](https://github.com/PrefectHQ/prefect/issues/508), [#552](https://github.com/PrefectHQ/prefect/issues/552)
- Fix a situation where `Paused` tasks would be treated as `Pending` and run - [#535](https://github.com/PrefectHQ/prefect/pull/535)
- Ensure errors raised in state handlers are trapped appropriately in Cloud Runners - [#554](https://github.com/PrefectHQ/prefect/pull/554)
- Ensure unexpected errors raised in FlowRunners are robustly handled - [#568](https://github.com/PrefectHQ/prefect/pull/568)
- Fixed non-deterministic errors in mapping caused by clients resolving futures of other clients - [#569](https://github.com/PrefectHQ/prefect/pull/569)
- Older versions of Prefect will now ignore fields added by newer versions when deserializing objects - [#583](https://github.com/PrefectHQ/prefect/pull/583)
- Result handler failures now result in clear task run failures - [#575](https://github.com/PrefectHQ/prefect/issues/575)
- Fix issue deserializing old states with empty metadata - [#590](https://github.com/PrefectHQ/prefect/pull/590)
- Fix issue serializing `cached_inputs` - [#594](https://github.com/PrefectHQ/prefect/pull/594)

### Breaking Changes

- Move `prefect.client.result_handlers` to `prefect.engine.result_handlers` - [#512](https://github.com/PrefectHQ/prefect/pull/512)
- Removed `inputs` kwarg from `TaskRunner.run()` - [#546](https://github.com/PrefectHQ/prefect/pull/546)
- Moves the `start_task_ids` argument from `FlowRunner.run()` to `Environment.run()` - [#544](https://github.com/PrefectHQ/prefect/issues/544), [#545](https://github.com/PrefectHQ/prefect/pull/545)
- Convert `timeout` kwarg from `timedelta` to `integer` - [#540](https://github.com/PrefectHQ/prefect/issues/540)
- Remove `timeout` kwarg from `executor.wait` - [#569](https://github.com/PrefectHQ/prefect/pull/569)
- Serialization of States will _ignore_ any result data that hasn't been processed - [#581](https://github.com/PrefectHQ/prefect/pull/581)
- Removes `VersionedSchema` in favor of implicit versioning: serializers will ignore unknown fields and the `create_object` method is responsible for recreating missing ones - [#583](https://github.com/PrefectHQ/prefect/pull/583)
- Convert and rename `CachedState` to a successful state named `Cached`, and also remove the superfluous `cached_result` attribute - [#586](https://github.com/PrefectHQ/prefect/issues/586)

## 0.4.0 <Badge text="beta" type="success"/>

Released January 8, 2019

### Features

- Add support for Prefect Cloud - [#374](https://github.com/PrefectHQ/prefect/pull/374), [#406](https://github.com/PrefectHQ/prefect/pull/406), [#473](https://github.com/PrefectHQ/prefect/pull/473), [#491](https://github.com/PrefectHQ/prefect/pull/491)
- Add versioned serialization schemas for `Flow`, `Task`, `Parameter`, `Edge`, `State`, `Schedule`, and `Environment` objects - [#310](https://github.com/PrefectHQ/prefect/pull/310), [#318](https://github.com/PrefectHQ/prefect/pull/318), [#319](https://github.com/PrefectHQ/prefect/pull/319), [#340](https://github.com/PrefectHQ/prefect/pull/340)
- Add ability to provide `ResultHandler`s for storing private result data - [#391](https://github.com/PrefectHQ/prefect/pull/391), [#394](https://github.com/PrefectHQ/prefect/pull/394), [#430](https://github.com/PrefectHQ/prefect/pull/430/)
- Support depth-first execution of mapped tasks and tracking of both the static "parent" and dynamic "children" via `Mapped` states - [#485](https://github.com/PrefectHQ/prefect/pull/485)

### Enhancements

- Add new `TimedOut` state for task execution timeouts - [#255](https://github.com/PrefectHQ/prefect/issues/255)
- Use timezone-aware dates throughout Prefect - [#325](https://github.com/PrefectHQ/prefect/pull/325)
- Add `description` and `tags` arguments to `Parameters` - [#318](https://github.com/PrefectHQ/prefect/pull/318)
- Allow edge `key` checks to be skipped in order to create "dummy" flows from metadata - [#319](https://github.com/PrefectHQ/prefect/pull/319)
- Add new `names_only` keyword to `flow.parameters` - [#337](https://github.com/PrefectHQ/prefect/pull/337)
- Add utility for building GraphQL queries and simple schemas from Python objects - [#342](https://github.com/PrefectHQ/prefect/pull/342)
- Add links to downloadable Jupyter notebooks for all tutorials - [#212](https://github.com/PrefectHQ/prefect/issues/212)
- Add `to_dict` convenience method for `DotDict` class - [#341](https://github.com/PrefectHQ/prefect/issues/341)
- Refactor requirements to a custom `ini` file specification - [#347](https://github.com/PrefectHQ/prefect/pull/347)
- Refactor API documentation specification to `toml` file - [#361](https://github.com/PrefectHQ/prefect/pull/361)
- Add new SQLite tasks for basic SQL scripting and querying - [#291](https://github.com/PrefectHQ/prefect/issues/291)
- Executors now pass `map_index` into the `TaskRunner`s - [#373](https://github.com/PrefectHQ/prefect/pull/373)
- All schedules support `start_date` and `end_date` parameters - [#375](https://github.com/PrefectHQ/prefect/pull/375)
- Add `DateTime` marshmallow field for timezone-aware serialization - [#378](https://github.com/PrefectHQ/prefect/pull/378)
- Adds ability to put variables into context via the config - [#381](https://github.com/PrefectHQ/prefect/issues/381)
- Adds new `client.deploy` method for adding new flows to the Prefect Cloud - [#388](https://github.com/PrefectHQ/prefect/issues/388)
- Add `id` attribute to `Task` class - [#416](https://github.com/PrefectHQ/prefect/issues/416)
- Add new `Resume` state for resuming from `Paused` tasks - [#435](https://github.com/PrefectHQ/prefect/issues/435)
- Add support for heartbeats - [#436](https://github.com/PrefectHQ/prefect/issues/436)
- Add new `Submitted` state for signaling that `Scheduled` tasks have been handled - [#445](https://github.com/PrefectHQ/prefect/issues/445)
- Add ability to add custom environment variables and copy local files into `ContainerEnvironment`s - [#453](https://github.com/PrefectHQ/prefect/issues/453)
- Add `set_secret` method to Client for creating and setting the values of user secrets - [#452](https://github.com/PrefectHQ/prefect/issues/452)
- Refactor runners into `CloudTaskRunner` and `CloudFlowRunner` classes - [#431](https://github.com/PrefectHQ/prefect/issues/431)
- Added functions for loading default `engine` classes from config - [#477](https://github.com/PrefectHQ/prefect/pull/477)

### Fixes

- Fixed issue with `GraphQLResult` reprs - [#374](https://github.com/PrefectHQ/prefect/pull/374)
- `CronSchedule` produces expected results across daylight savings time transitions - [#375](https://github.com/PrefectHQ/prefect/pull/375)
- `utilities.serialization.Nested` properly respects `marshmallow.missing` values - [#398](https://github.com/PrefectHQ/prefect/pull/398)
- Fixed issue in capturing unexpected mapping errors during task runs - [#409](https://github.com/PrefectHQ/prefect/pull/409)
- Fixed issue in `flow.visualize()` so that mapped flow states can be passed and colored - [#387](https://github.com/PrefectHQ/prefect/issues/387)
- Fixed issue where `IntervalSchedule` was serialized at "second" resolution, not lower - [#427](https://github.com/PrefectHQ/prefect/pull/427)
- Fixed issue where `SKIP` signals were preventing multiple layers of mapping - [#455](https://github.com/PrefectHQ/prefect/issues/455)
- Fixed issue with multi-layer mapping in `flow.visualize()` - [#454](https://github.com/PrefectHQ/prefect/issues/454)
- Fixed issue where Prefect Cloud `cached_inputs` weren't being used locally - [#434](https://github.com/PrefectHQ/prefect/issues/434)
- Fixed issue where `Config.set_nested` would have an error if the provided key was nested deeper than an existing terminal key - [#479](https://github.com/PrefectHQ/prefect/pull/479)
- Fixed issue where `state_handlers` were not called for certain signals - [#494](https://github.com/PrefectHQ/prefect/pull/494)

### Breaking Changes

- Remove `NoSchedule` and `DateSchedule` schedule classes - [#324](https://github.com/PrefectHQ/prefect/pull/324)
- Change `serialize()` method to use schemas rather than custom dict - [#318](https://github.com/PrefectHQ/prefect/pull/318)
- Remove `timestamp` property from `State` classes - [#305](https://github.com/PrefectHQ/prefect/pull/305)
- Remove the custom JSON encoder library at `prefect.utilities.json` - [#336](https://github.com/PrefectHQ/prefect/pull/336)
- `flow.parameters` now returns a set of parameters instead of a dictionary - [#337](https://github.com/PrefectHQ/prefect/pull/337)
- Renamed `to_dotdict` -> `as_nested_dict` - [#339](https://github.com/PrefectHQ/prefect/pull/339)
- Moved `prefect.utilities.collections.GraphQLResult` to `prefect.utilities.graphql.GraphQLResult` - [#371](https://github.com/PrefectHQ/prefect/pull/371)
- `SynchronousExecutor` now does _not_ do depth first execution for mapped tasks - [#373](https://github.com/PrefectHQ/prefect/pull/373)
- Renamed `prefect.utilities.serialization.JSONField` -> `JSONCompatible`, removed its `max_size` feature, and no longer automatically serialize payloads as strings - [#376](https://github.com/PrefectHQ/prefect/pull/376)
- Renamed `prefect.utilities.serialization.NestedField` -> `Nested` - [#376](https://github.com/PrefectHQ/prefect/pull/376)
- Renamed `prefect.utilities.serialization.NestedField.dump_fn` -> `NestedField.value_selection_fn` for clarity - [#377](https://github.com/PrefectHQ/prefect/pull/377)
- Local secrets are now pulled from `secrets` in context instead of `_secrets` - [#382](https://github.com/PrefectHQ/prefect/pull/382)
- Remove Task and Flow descriptions, Flow project & version attributes - [#383](https://github.com/PrefectHQ/prefect/issues/383)
- Changed `Schedule` parameter from `on_or_after` to `after` - [#396](https://github.com/PrefectHQ/prefect/issues/396)
- Environments are immutable and return `dict` keys instead of `str`; some arguments for `ContainerEnvironment` are removed - [#398](https://github.com/PrefectHQ/prefect/pull/398)
- `environment.run()` and `environment.build()`; removed the `flows` CLI and replaced it with a top-level CLI command, `prefect run` - [#400](https://github.com/PrefectHQ/prefect/pull/400)
- The `set_temporary_config` utility now accepts a single dict of multiple config values, instead of just a key/value pair, and is located in `utilities.configuration` - [#401](https://github.com/PrefectHQ/prefect/pull/401)
- Bump `click` requirement to 7.0, which changes underscores to hyphens at CLI - [#409](https://github.com/PrefectHQ/prefect/pull/409)
- `IntervalSchedule` rejects intervals of less than one minute - [#427](https://github.com/PrefectHQ/prefect/pull/427)
- `FlowRunner` returns a `Running` state, not a `Pending` state, when flows do not finish - [#433](https://github.com/PrefectHQ/prefect/pull/433)
- Remove the `task_contexts` argument from `FlowRunner.run()` - [#440](https://github.com/PrefectHQ/prefect/pull/440)
- Remove the leading underscore from Prefect-set context keys - [#446](https://github.com/PrefectHQ/prefect/pull/446)
- Removed throttling tasks within the local cluster - [#470](https://github.com/PrefectHQ/prefect/pull/470)
- Even `start_tasks` will not run before their state's `start_time` (if the state is `Scheduled`) - [#474](https://github.com/PrefectHQ/prefect/pull/474)
- `DaskExecutor`'s "processes" keyword argument was renamed "local_processes" - [#477](https://github.com/PrefectHQ/prefect/pull/477)
- Removed the `mapped` and `map_index` kwargs from `TaskRunner.run()`. These values are now inferred automatically - [#485](https://github.com/PrefectHQ/prefect/pull/485)
- The `upstream_states` dictionary used by the Runners only includes `State` values, not lists of `States`. The use case that required lists of `States` is now covered by the `Mapped` state. - [#485](https://github.com/PrefectHQ/prefect/pull/485)

## 0.3.3 <Badge text="alpha" type="warn"/>

Released October 30, 2018

### Features

- Refactor `FlowRunner` and `TaskRunner` into a modular `Runner` pipelines - [#260](https://github.com/PrefectHQ/prefect/pull/260), [#267](https://github.com/PrefectHQ/prefect/pull/267)
- Add configurable `state_handlers` for `FlowRunners`, `Flows`, `TaskRunners`, and `Tasks` - [#264](https://github.com/PrefectHQ/prefect/pull/264), [#267](https://github.com/PrefectHQ/prefect/pull/267)
- Add gmail and slack notification state handlers w/ tutorial - [#274](https://github.com/PrefectHQ/prefect/pull/274), [#294](https://github.com/PrefectHQ/prefect/pull/294)

### Enhancements

- Add a new method `flow.get_tasks()` for easily filtering flow tasks by attribute - [#242](https://github.com/PrefectHQ/prefect/pull/242)
- Add new `JinjaTemplate` for easily rendering jinja templates - [#200](https://github.com/PrefectHQ/prefect/issues/200)
- Add new `PAUSE` signal for halting task execution - [#246](https://github.com/PrefectHQ/prefect/pull/246)
- Add new `Paused` state corresponding to `PAUSE` signal, and new `pause_task` utility - [#251](https://github.com/PrefectHQ/prefect/issues/251)
- Add ability to timeout task execution for all executors except `DaskExecutor(processes=True)` - [#240](https://github.com/PrefectHQ/prefect/issues/240)
- Add explicit unit test to check Black formatting (Python 3.6+) - [#261](https://github.com/PrefectHQ/prefect/pull/261)
- Add ability to set local secrets in user config file - [#231](https://github.com/PrefectHQ/prefect/issues/231), [#274](https://github.com/PrefectHQ/prefect/pull/274)
- Add `is_skipped()` and `is_scheduled()` methods for `State` objects - [#266](https://github.com/PrefectHQ/prefect/pull/266), [#278](https://github.com/PrefectHQ/prefect/pull/278)
- Adds `now()` as a default `start_time` for `Scheduled` states - [#278](https://github.com/PrefectHQ/prefect/pull/278)
- `Signal` classes now pass arguments to underlying `State` objects - [#279](https://github.com/PrefectHQ/prefect/pull/279)
- Run counts are tracked via `Retrying` states - [#281](https://github.com/PrefectHQ/prefect/pull/281)

### Fixes

- Flow consistently raises if passed a parameter that doesn't exist - [#149](https://github.com/PrefectHQ/prefect/issues/149)

### Breaking Changes

- Renamed `scheduled_time` -> `start_time` in `Scheduled` state objects - [#278](https://github.com/PrefectHQ/prefect/pull/278)
- `TaskRunner.check_for_retry` no longer checks for `Retry` states without `start_time` set - [#278](https://github.com/PrefectHQ/prefect/pull/278)
- Swapped the position of `result` and `message` attributes in State initializations, and started storing caught exceptions as results - [#283](https://github.com/PrefectHQ/prefect/issues/283)

## 0.3.2 <Badge text="alpha" type="warn"/>

Released October 2, 2018

### Features

- Local parallelism with `DaskExecutor` - [#151](https://github.com/PrefectHQ/prefect/issues/151), [#186](https://github.com/PrefectHQ/prefect/issues/186)
- Resource throttling based on `tags` - [#158](https://github.com/PrefectHQ/prefect/issues/158), [#186](https://github.com/PrefectHQ/prefect/issues/186)
- `Task.map` for mapping tasks - [#186](https://github.com/PrefectHQ/prefect/issues/186)
- Added `AirFlow` utility for importing Airflow DAGs as Prefect Flows - [#232](https://github.com/PrefectHQ/prefect/pull/232)

### Enhancements

- Use Netlify to deploy docs - [#156](https://github.com/prefecthq/prefect/issues/156)
- Add changelog - [#153](https://github.com/prefecthq/prefect/issues/153)
- Add `ShellTask` - [#150](https://github.com/prefecthq/prefect/issues/150)
- Base `Task` class can now be run as a dummy task - [#191](https://github.com/PrefectHQ/prefect/pull/191)
- New `return_failed` keyword to `flow.run()` for returning failed tasks - [#205](https://github.com/PrefectHQ/prefect/pull/205)
- some minor changes to `flow.visualize()` for visualizing mapped tasks and coloring nodes by state - [#202](https://github.com/PrefectHQ/prefect/issues/202)
- Added new `flow.replace()` method for swapping out tasks within flows - [#230](https://github.com/PrefectHQ/prefect/pull/230)
- Add `debug` kwarg to `DaskExecutor` for optionally silencing dask logs - [#209](https://github.com/PrefectHQ/prefect/issues/209)
- Update `BokehRunner` for visualizing mapped tasks - [#220](https://github.com/PrefectHQ/prefect/issues/220)
- Env var configuration settings are typed - [#204](https://github.com/PrefectHQ/prefect/pull/204)
- Implement `map` functionality for the `LocalExecutor` - [#233](https://github.com/PrefectHQ/prefect/issues/233)

### Fixes

- Fix issue with Versioneer not picking up git tags - [#146](https://github.com/prefecthq/prefect/issues/146)
- `DotDicts` can have non-string keys - [#193](https://github.com/prefecthq/prefect/issues/193)
- Fix unexpected behavior in assigning tags using contextmanagers - [#190](https://github.com/PrefectHQ/prefect/issues/190)
- Fix bug in initialization of Flows with only `edges` - [#225](https://github.com/PrefectHQ/prefect/pull/225)
- Remove "bottleneck" when creating pipelines of mapped tasks - [#224](https://github.com/PrefectHQ/prefect/pull/224)

### Breaking Changes

- Runner refactor - [#221](https://github.com/PrefectHQ/prefect/pull/221)
- Cleaned up signatures of `TaskRunner` methods - [#171](https://github.com/prefecthq/prefect/issues/171)
- Locally, Python 3.4 users can not run the more advanced parallel executors (`DaskExecutor`) [#186](https://github.com/PrefectHQ/prefect/issues/186)

## 0.3.1 <Badge text="alpha" type="warn"/>

Released September 6, 2018

### Features

- Support for user configuration files - [#195](https://github.com/PrefectHQ/prefect/pull/195)

### Enhancements

- None

### Fixes

- Let DotDicts accept non-string keys - [#193](https://github.com/PrefectHQ/prefect/pull/193), [#194](https://github.com/PrefectHQ/prefect/pull/194)

### Breaking Changes

- None

## 0.3.0 <Badge text="alpha" type="warn"/>

Released August 20, 2018

### Features

- BokehRunner - [#104](https://github.com/prefecthq/prefect/issues/104), [#128](https://github.com/prefecthq/prefect/issues/128)
- Control flow: `ifelse`, `switch`, and `merge` - [#92](https://github.com/prefecthq/prefect/issues/92)
- Set state from `reference_tasks` - [#95](https://github.com/prefecthq/prefect/issues/95), [#137](https://github.com/prefecthq/prefect/issues/137)
- Add flow `Registry` - [#90](https://github.com/prefecthq/prefect/issues/90)
- Output caching with various `cache_validators` - [#84](https://github.com/prefecthq/prefect/issues/84), [#107](https://github.com/prefecthq/prefect/issues/107)
- Dask executor - [#82](https://github.com/prefecthq/prefect/issues/82), [#86](https://github.com/prefecthq/prefect/issues/86)
- Automatic input caching for retries, manual-only triggers - [#78](https://github.com/prefecthq/prefect/issues/78)
- Functional API for `Flow` definition
- `State` classes
- `Signals` to transmit `State`

### Enhancements

- Add custom syntax highlighting to docs - [#141](https://github.com/prefecthq/prefect/issues/141)
- Add `bind()` method for tasks to call without copying - [#132](https://github.com/prefecthq/prefect/issues/132)
- Cache expensive flow graph methods - [#125](https://github.com/prefecthq/prefect/issues/125)
- Docker environments - [#71](https://github.com/prefecthq/prefect/issues/71)
- Automatic versioning via Versioneer - [#70](https://github.com/prefecthq/prefect/issues/70)
- `TriggerFail` state - [#67](https://github.com/prefecthq/prefect/issues/67)
- State classes - [#59](https://github.com/prefecthq/prefect/issues/59)

### Fixes

- None

### Breaking Changes

- None<|MERGE_RESOLUTION|>--- conflicted
+++ resolved
@@ -10,11 +10,8 @@
 
 ### Enhancements
 
-<<<<<<< HEAD
 - Docker daemon reconnect attempts + exit on heartbeat failure -[#1918](https://github.com/PrefectHQ/prefect/pull/1918)
-=======
 - More responsive agent shutdown - [#1921](https://github.com/PrefectHQ/prefect/issues/1921)
->>>>>>> 7ce840fe
 
 ### Task Library
 
